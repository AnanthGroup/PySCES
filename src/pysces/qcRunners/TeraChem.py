--- conflicted
+++ resolved
@@ -31,11 +31,9 @@
 import qcelemental as qcel
 import base64
 from pprint import pprint
-<<<<<<< HEAD
 from scipy.interpolate import interp1d
 import scipy.linalg as la
-=======
->>>>>>> b94f21c9
+from pprint import pprint
 
 from pprint import pprint
 
@@ -274,36 +272,7 @@
                         if prev_orb_file[-6:] == 'casscf':
                             cas_guess = os.path.join(server_root, prev_orb_file)
                             break
-<<<<<<< HEAD
-=======
-
->>>>>>> b94f21c9
-
-        for i, prev_job_res in enumerate(reversed(res_history)):
-            if 'orbfile' in prev_job_res:
-                scf_guess = os.path.join(server_root, prev_job_res['orbfile'])
-                #   This is to fix a bug in terachem that still sets the c0.casscf file as the
-                #   previous job's orbital file
-                if scf_guess[-6:] == 'casscf':
-                    scf_guess = scf_guess[0:-7]
-                break
-
-        self._cis_guess_file = cis_guess
-        self._scf_guess_file = scf_guess
-        self._cas_guess_file = cas_guess
-
-        return scf_guess, cis_guess, cas_guess
-
-    def assign_guess_files(self, new_job: TCJob):
-        '''
-            Assign the guess files to the new job
-        '''
-        if self._cas_guess_file is not None:
-            new_job.opts['casguess'] = self._cas_guess_file 
-        if self._scf_guess_file is not None:
-            new_job.opts['guess'] = self._scf_guess_file
-        if self._cis_guess_file is not None:
-            new_job.opts['cisrestart'] = self._cis_guess_file 
+
 
         for i, prev_job_res in enumerate(reversed(res_history)):
             if 'orbfile' in prev_job_res:
@@ -376,11 +345,7 @@
                 print(line)
         print('\n ... END OF FILE \n')
 
-<<<<<<< HEAD
-    def compute_job(self, job: TCJob):
-=======
     def compute_job(self, job: TCJob, append_tc_out=False):
->>>>>>> b94f21c9
         
         #   assign the guess files to the current job
         self.assign_guess_files(job)
@@ -393,11 +358,8 @@
         #   set the results of the job
         results['run'] = job.job_type
         results.update(job.opts)
-<<<<<<< HEAD
-=======
         if append_tc_out:
             self._append_output_file(results)
->>>>>>> b94f21c9
         job.results = results.copy()
         self.prev_job = job
 
@@ -771,7 +733,6 @@
     @results.setter
     def results(self, value):
         self._results = value  
-<<<<<<< HEAD
         self.batch._update_completion()
         # self.batch._completed_jobs[self.jobID] = value
 
@@ -788,8 +749,6 @@
         super().append(job)
         # Link the job to the batch
         job.batch = self.parent_batch
-=======
->>>>>>> b94f21c9
 
 class TCJobBatch():
     '''
@@ -1310,17 +1269,6 @@
         print('--------------------------------------')
         print()
 
-<<<<<<< HEAD
-    def _cleanup_stale_files(self):
-        for client in self._client_list:
-            for file in ['exciton.dat', 'exciton_overlap.dat', 'exciton_overlap.dat.1']:
-                file_loc = os.path.join(client.server_root, file)
-                if os.path.isfile(file_loc):
-                    print('Removing stale file:', file_loc)
-                    os.remove(file_loc)
-
-=======
->>>>>>> b94f21c9
     def report(self):
         return self._prev_job_batch
 
@@ -1814,15 +1762,6 @@
             with open(overlap_file_loc, 'rb') as file:
                 exciton_overlap_data = file.read()
         else:
-<<<<<<< HEAD
-            for client in self._client_list:
-                overlap_file_loc = client.server_file('exciton_overlap.dat')
-                if not os.path.isfile(overlap_file_loc):
-                    continue
-                with open(overlap_file_loc, 'rb') as file:
-                    exciton_overlap_data = file.read()
-                break
-=======
             for client in self._client_list:                
                 if client.is_file('exciton_overlap.dat.1'):
                     exciton_overlap_data = client.get_file('exciton_overlap.dat.1', 'rb')
@@ -1834,17 +1773,17 @@
                 # with open(overlap_file_loc, 'rb') as file:
                 #     exciton_overlap_data = file.read()
                 # break
->>>>>>> b94f21c9
 
 
         #   copy file to all other server roots
         if exciton_overlap_data is not None:
             self._exciton_overlap_data = exciton_overlap_data
             for client in self._client_list:
-                client.set_file('exciton_overlap.dat.1', self._exciton_overlap_data, 'wb')
-                # new_file_loc = client.server_file('exciton_overlap.dat.1')
-                # with open(new_file_loc, 'wb') as file:
-                #     file.write(self._exciton_overlap_data)
+                new_file_loc = client.server_file('exciton_overlap.dat.1')
+                with open(new_file_loc, 'wb') as file:
+                    file.write(self._exciton_overlap_data)
+
+
 
     def _run_numerical_derivatives(self, ref_job: TCJob, n_points=3, dx=0.01, overlap=False):
         '''
@@ -2094,12 +2033,7 @@
         try_again = True
         while try_again:
             try:
-<<<<<<< HEAD
-                # results = client.compute_job_sync(j.job_type, j.geom, 'angstrom', **job_opts)
-                client.compute_job(j)
-=======
                 client.compute_job(j, append_tc_out=True)
->>>>>>> b94f21c9
                 try_again = False
             except Exception as e:
                 try_count += 1
@@ -2121,12 +2055,6 @@
                     client.log_message(f"Server error recieved; trying to run job once more")
                     time.sleep(10)
                     client.restart()
-<<<<<<< HEAD
-
-        TCRunner.append_output_file(j.results, client.server_root)
-
-=======
->>>>>>> b94f21c9
 
 def format_output_LSCIVR(job_data: list[dict]):
     atoms = job_data[0]['atoms']
