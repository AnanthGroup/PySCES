from tcpb import TCProtobufClient as TCPBClient
from tcpb.exceptions import ServerError
from tcpb import terachem_server_pb2 as pb

from pysces.input_simulation import logging_dir, TCRunnerOptions
from pysces.common import PhaseVars, QCRunner
from pysces.h5file import H5File, H5Dataset, H5Group, h5py

from datetime import datetime
import functools
import os
import threading
import numpy as np
import time
import warnings
import shutil
import socket
import subprocess
import time
import psutil
import concurrent.futures
import copy
import pickle
import json
from copy import deepcopy
from typing import Literal
import itertools
from collections import deque
import qcelemental as qcel


_server_processes = {}

#   debug flags
_DEBUG = bool(int(os.environ.get('DEBUG', False)))
_DEBUG_TRAJ = os.environ.get('DEBUG_TRAJ', False)
_SAVE_BATCH = os.environ.get('SAVE_BATCH', False)
_SAVE_DEBUG_TRAJ = os.environ.get('SAVE_DEBUG_TRAJ', False)


def synchronized(function):
    ''''Decorator to make sure that only one thread can access the function at a time'''
    lock = threading.Lock()
    @functools.wraps(function)
    def wrapper(self, *args, **kwargs):
        with lock:
            return function(self, *args, **kwargs)
    return wrapper


class TCClientExtra(TCPBClient):
    host_port_to_ID: dict = {}

    def __init__(self, host: str = "127.0.0.1", port: int = 11111, debug=False, trace=False, log=True, server_root='.') -> None:
        """
        Initializes a TCClientExtra object.

        Args:
            host (str): The host IP address. Defaults to "127.0.0.1".
            port (int): The port number. Defaults to 11111.
            debug (bool): Whether to enable debug mode. Defaults to False.
            trace (bool): Whether to enable trace mode. Defaults to False.
            log (bool): Whether to enable logging. Defaults to True.
        """
        
        
        self._log = None
        if log:
            log_file_loc = os.path.join(logging_dir, f'{host}_{port}.log')
            self._log = open(log_file_loc, 'a')
            self.log_message(f'Client started on {host}:{port}')
        self.server_root = server_root

        self._last_known_curr_dir = None

        self._results_history = deque(maxlen=10)

        super().__init__(host, port, debug, trace)
        self._add_to_host_port_to_ID()

    def cleanup(self):
        if self._log:
            self._log.close()

    def __del__(self):
        if self._log:
            self._log.close()

    def __repr__(self) -> str:
        """
        Returns a string representation of the TCClientExtra object.

        Returns:
            str: The string representation of the object.
        """
        out_str = f'TCClientExtra(host={self.host}, port={self.port}, id={self.get_ID()})'
        return out_str
    
    def __getstate__(self):
        state = self.__dict__.copy()
        # for k, v in state.items():
        #     print('ITEM: ', k)
        state.pop('tcsock')
        state.pop('_log')
        return state

    def startup(self, max_wait=10.0, time_btw_check=1.0):
        print('Setting up new client')
        total_wait = 0.0
        avail = False
        while not avail:
            try:
                self.connect()
                self.is_available()
                avail = True
            except:
                print(f'TeraChem server {self.host}:{self.port} not available: \n\
                        trying again in {time_btw_check} seconds')
                time.sleep(time_btw_check)
                total_wait += time_btw_check
                if total_wait >= max_wait:
                    raise TimeoutError('Maximum time allotted for checking for TeraChem server')
        print(f'Terachem server {self.host}:{self.port} is available and connected')
    
    def restart(self, max_wait=10.0, time_btw_check=1.0):
        server_root = self.server_root
        if (self.host, self.port) in _server_processes:
            process: TCServerProcess = _server_processes[(self.host, self.port)]
            process.kill()
            time.sleep(8.0)
            start_TC_server(self.port, server_root=server_root, gpus=process.gpus)
        self.disconnect()
        self.startup()


    def disconnect(self):
        super().disconnect()
        self.host_port_to_ID.pop((self.host, self.port))

    def log_message(self, message):
        """
        Logs a message to the log file.

        Args:
            message (str): The message to be logged.
        """
        if self._log:
            current_time = datetime.now()
            formatted_time = current_time.strftime('%Y-%m-%d %H:%M:%S.%f')[:-3] 
            self._log.write(f'{formatted_time}: {message}\n')
            self._log.flush()

    @synchronized
    def _add_to_host_port_to_ID(self):
        """
        Adds the host and port combination to the host_port_to_ID dictionary.
        """
        new_ID = 0
        while new_ID in self.host_port_to_ID.values():
            new_ID += 1
        TCClientExtra.host_port_to_ID[(self.host, self.port)] = new_ID

    def get_ID(self):
        """
        Returns the ID associated with the current host and port combination.

        Returns
        -------
            int: The ID associated with the host and port combination.
        """
        return self.host_port_to_ID[(self.host, self.port)]
    
    def get_curr_job_dir(self):
        return os.path.join(self.server_root, self.curr_job_dir)
    
    @property
    def prev_results(self):
        '''overwrite the getter and setter for prev_results to add the results to the history'''
        if len(self._results_history) == 0:
            return None
        return self._results_history[-1]

    @prev_results.setter
    def prev_results(self, value):
        if value is None:
            return
        
        if not os.path.isdir(self.server_root):
            print('Warning: Server root directory does not exist, cannot remove old jobs')

        if len(self._results_history) == self._results_history.maxlen:
            oldest_res = self._results_history[0]
            job_dir = os.path.join(self.server_root, oldest_res['job_dir'])
            
            if os.path.isdir(job_dir):
                print('Removing directiory: ', job_dir)
                print('Current job dir: ', self.prev_results['job_dir'])
                shutil.rmtree(job_dir)
            else:
                print('Warning: no job directory found at')
                print(job_dir)
                print('Check that "tcr_server_root" is properly set to remove old jobs')
            
        self._results_history.append(value)

    @property
    def results_history(self):
        return self._results_history

    @property
    def curr_job_dir(self):
        return self.__dict__['curr_job_dir']
    
    @curr_job_dir.setter
    def curr_job_dir(self, value):
        self.__dict__['curr_job_dir'] = value
        self._last_known_curr_dir = value

    def print_end_of_file(self, n_lines=30):
        lines  = []

        if self.curr_job_dir is not None:
            job_dir = os.path.join(self.server_root, self.curr_job_dir)
        elif self._last_known_curr_dir is not None:
            job_dir = os.path.join(self.server_root, self._last_known_curr_dir)
        else:
            print('No job directory set, cannot print end of tc.out file')
            return
        
        tc_out_file_loc = os.path.join(job_dir, 'tc.out')
        if not os.path.isfile(tc_out_file_loc):
            print('No tc.out file found at:')
            print(job_dir)
            return

        with open(tc_out_file_loc, 'r') as file:
            lines = file.readlines()
        print('End of tc.out file at:')
        print(job_dir)
        print('\n START OF FILE .... \n')
        for line in lines[-n_lines:]:
            if '\n' in line:
                print(line[0:-1])
            else:
                print(line)
        print('\n ... END OF FILE \n')


class TCServerProcess(subprocess.Popen):
    def __init__(self, port, gpus=[]):
        self.gpus = gpus
        self.port = port
        self.start()

    def start(self):
        if len(self.gpus) == 0:
            command = f'terachem -s {self.port}'
        else:
            gpus_str = ''.join([str(x) for x in self.gpus])
            command = f'terachem -s {self.port} --gpus {gpus_str}'

        super().__init__(command.split(), shell=False)

    def restart(self):
        self.kill()
        self.start()

    def kill(self):
        proc = psutil.Process(self.pid)
        for child in proc.children(recursive=True):  # or parent.children() for recursive=False
            child.kill()
        proc.kill()

class TCServerStallError(Exception):
    def __init__(self, message):            
        # Call the base class constructor with the parameters it needs
        super().__init__(message)

def _val_or_iter(x):
    try:
        iter(x)
    except:
        x = [x]
    return x

def _convert(value):
    if isinstance(value, list):
        new = []
        for i in range(len(value)):
            new.append(_convert(value[i]))
        return new
    elif isinstance(value, bytes):
        return value.decode('utf-8')
    elif isinstance(value, np.ndarray):
        # new = []
        # for i in range(len(value)):
        #     new.append(_convert(value[i]))
        new = value.tolist()
        return new
    elif isinstance(value, dict):
        new = {}
        for key, v in value.items():
            new[key] = _convert(v)
        return new
    else:
        return value

def start_TC_server(port: int, gpus=[], server_root='.'):
    '''
        Start a new TeraChem server. 
        
        Parameters
        ----------
        port: int, port number for the server to use
        gpus: list, list of GPU numbers to use
        server_root: string, the root directory to run the server in

        Returns
        -------
        host: string, the host of the server being run
    '''

    #   change to server root directory to start the server
    original_curr_dir = os.path.abspath(os.curdir)
    os.chdir(server_root)

    host = socket.gethostbyname(socket.gethostname())

    #   make sure terachem executable is found
    tc_bin = shutil.which('terachem')
    if tc_bin is None:
        raise RuntimeError("executable 'terachem' not fond")
    
    #   make sure the server isn't already running with this host:port combo
    try:
        tmp_client = TCPBClient(host, port)
        tmp_client.connect()
        if tmp_client.is_available():
            raise Exception(f'Python does not controll TC Server at {host}:{port}')
    except ServerError:
        #   A server error indicates that it is NOT running.
        #   This is GOOD, now we can continue to start our own process.
        pass
    
    #   start TC process
    process = TCServerProcess(port, gpus)
    time.sleep(10)
    #   set up a temporary client to make sure it is open
    try:
        tmp_client = TCPBClient(host, port)
        tmp_client.connect()
        tmp_client.disconnect()
    except TimeoutError as e:
        raise RuntimeError(f'Could not start TeraChem server on {host} with port {port}')
    
    _server_processes[(host, port)] = process
    #   return to original directory
    os.chdir(original_curr_dir)
    return host

def stop_TC_server(host: str, port: int):
    '''
        Stop the TC Server. Python must have started the server in the first place.
    '''
    key = (host, port)
    if key not  in _server_processes:
        raise ValueError(f'Host:port {host}:{port} not found in current process list. Python must own the server process.')
    
    parent_pid = _server_processes[(host, port)].pid
    parent = psutil.Process(parent_pid)
    for child in parent.children(recursive=True):  # or parent.children() for recursive=False
        child.kill()
    parent.kill()

def _start_TC_server(port: int):
    ip = socket.gethostbyname(socket.gethostname())

    #   make sure terachem executable is found
    tc_bin = shutil.which('terachem')
    if tc_bin is None:
        raise RuntimeError("executable 'terachem' not fond")
    
    try:
        command = f'terachem -s {port}'
        process = subprocess.Popen(command.split())
        # process = subprocess.run(command.split())
        _server_processes[port] = process
    except:
        return None
    
    return ip

#   TODO: move to TCPBClient and add a counter for jobs submitted.
#   If the number of jobs submitted is the first job, remove the old restart file
def compute_job_sync(client: TCClientExtra, jobType="energy", geom=None, unitType="bohr", **kwargs):
    """Wrapper for send_job_async() and recv_job_async(), using check_job_complete() to poll the server.
    Main funcitonality is coppied from TCProtobufClient.send_job_async() and
    TCProtobufClient.check_job_complete(). This is mostly to change the time in which the server is pinged. 
    
    Args:
        jobType:    Job type key, as defined in the pb.JobInput.RunType enum (defaults to 'energy')
        geom:       Cartesian geometry of the new point
        unitType:   Unit type key, as defined in the pb.Mol.UnitType enum (defaults to 'bohr')
        **kwargs:   Additional TeraChem keywords, check _process_kwargs for behaviour

    Returns:
        dict: Results mirroring recv_job_async
    """

    # print("Submitting Job...")
    client.log_message("Submitting Job...")
    accepted = client.send_job_async(jobType, geom, unitType, **kwargs)
    while accepted is False:
        time.sleep(3.5)
        accepted = client.send_job_async(jobType, geom, unitType, **kwargs)

    client.log_message("Job Accepted")
    client.log_message(f"    Job Type: {jobType}")
    client.log_message(f"    Current Job Dir: {client.get_curr_job_dir()}")

    completed = client.check_job_complete()
    while completed is False:
        time.sleep(1.5)
        client._send_msg(pb.STATUS, None)
        status = client._recv_msg(pb.STATUS)

        if status.WhichOneof("job_status") == "completed":
            completed = True
        elif status.WhichOneof("job_status") == "working":
            completed = False
        else:
            raise ServerError(
                "Invalid or no job status received, either no job submitted before check_job_complete() or major server issue",
                client,
            )
    results = client.recv_job_async()
    client.log_message(f"Job Complete with {len(results)} dictionary entries")
    time.sleep(0.1)
    return results
class TCJob():
    __job_counter = 0
    def __init__(self, geom, opts, job_type, excited_type, state, name='', client=None) -> None:
        self.geom = geom
        self.excited_type: Literal['cas', 'cis'] = excited_type
        self.opts = opts
        self.job_type = job_type
        self.state = state
        self.name = name
        self.start_time = 0
        self.end_time = 0
        self._results = {}
        self.client: TCClientExtra = client

        if job_type not in ['energy', 'gradient', 'coupling']:
            raise ValueError('TCJob job_type must be either "energy", "gradient", or "coupling"')

        assert self.excited_type in ('cas', 'cis')

        TCJob.__job_counter += 1
        self.__jobID = TCJob.__job_counter

    def __repr__(self) -> str:
        out_str = '('
        for k in ['name', 'excited_type', 'job_type', 'state']:
            out_str += f'{k}={self.__dict__[k]}, '
        out_str += f'jobID={self.jobID}, complete={self.complete}'
        out_str += ')'
        return out_str

    def new_from_old(self, new_geom=None):
        if new_geom is None:
            new_geom = self.geom
        new_job = TCJob(new_geom, self.opts, self.job_type, self.excited_type, self.state, self.name, self.client)
        return new_job

    @classmethod
    def get_ID_counter(cls):
        return cls.__job_counter
    
    @classmethod
    def set_ID_counter(cls, value):
        if not isinstance(value, int):
            raise ValueError('TCJob ID counter must be an integer')
        if value < cls.__job_counter:
            raise ValueError('TCJob ID counter must be greater than the current value')
        cls.__job_counter = value

    @property
    def total_time(self):
        return self.end_time - self.start_time

    @property
    def complete(self):
        if self.results: 
            return True
        else: 
            return False

    @property
    def jobID(self):
        return self.__jobID
    
    @property
    def results(self):
        return self._results
    
    @results.setter
    def results(self, value):
        self._results = value

    def set_guess(self, prev_results: list[dict]):
        job_opts = self.opts
        server_root = self.client.server_root
        if len(prev_results) != 0:
            prev_job = prev_results[-1]
            job_dir = os.path.join(server_root, prev_job['job_dir'])
            if not os.path.isdir(job_dir):
                print("Warning: no job directory found at")
                print(job_dir)
                print("Check that 'tcr_server_root' is properly set in order to use previous job guess orbitals")

        cas_guess = None
        scf_guess = None
        if self.state > 0:
            if self.excited_type == 'cas':
                for prev_job in reversed(prev_results):
                    if prev_job.get('castarget', 0) >= 1:
                        prev_orb_file = prev_job['orbfile']
                        if prev_orb_file[-6:] == 'casscf':
                            cas_guess = os.path.join(server_root, prev_orb_file)
                            break
            else:
                #   we do not consider cis file because it is not stored in each job dorectory; we set it ourselves
                host_port_str = f'{self.client.host}_{self.client.port}'
                if host_port_str not in job_opts['cisrestart']:
                    job_opts['cisrestart'] = f"{job_opts['cisrestart']}_{host_port_str}"

        for i, prev_job in enumerate(reversed(prev_results)):
            if 'orbfile' in prev_job:
                scf_guess = os.path.join(server_root, prev_job['orbfile'])
                #   This is to fix a bug in terachem that still sets the c0.casscf file as the
                #   previous job's orbital file
                if scf_guess[-6:] == 'casscf':
                    scf_guess = scf_guess[0:-7]
                break

        if os.path.isfile(str(cas_guess)):
            job_opts['casguess'] = cas_guess
        if os.path.isfile(str(scf_guess)):
            job_opts['guess'] = scf_guess

class TCJobBatch():
    '''
        Combines multiple TCJobs into one wrapper
    '''
    __batch_counter = 0
    def __init__(self, jobs: list[TCJob] | list['TCJobBatch'] = []) -> None:
        if len(jobs) == 0:
            self.jobs = []
        
        if len(jobs) > 0:
            if isinstance(jobs[0], TCJobBatch):
                jobs = list(itertools.chain(*[j.jobs for j in jobs]))
        
        #   sort by ID
        id_list = [j.jobID for j in jobs]
        order = np.argsort(id_list)
        self.jobs = [jobs[i] for i in order]

        TCJobBatch.__batch_counter += 1
        self.__batchID = TCJobBatch.__batch_counter

        caller_info = self._get_caller_info()

        print('CURRENT JOB COUNTER: ', TCJobBatch.__batch_counter)
        

    def _get_caller_info(self):
        # This helps identify the function that created the object
        import inspect
        frame = inspect.currentframe()
        outer_frame = inspect.getouterframes(frame, 2)
        caller_frame = outer_frame[2]
        return caller_frame


    def __getstate__(self):
        state = self.__dict__.copy()
        state['__batchID'] = self.__batchID
        return state

    def __setstate__(self, state):
        self.__dict__.update(state)
        #   not sure if this is needed yet
        # TCJobBatch.__batch_counter = max(TCJobBatch.__batch_counter, self.__batchID)

    def __repr__(self) -> str:
        out_str = ''
        for j in self.jobs:
            out_str += f'{j}\n'
        return out_str
    
    def __len__(self):
        return len(self.jobs)

    @classmethod
    def get_ID_counter(cls):
        return cls.__batch_counter
    
    @classmethod
    def set_ID_counter(cls, value):
        if not isinstance(value, int):
            raise ValueError('TCJobBatch ID counter must be an integer')
        if value < cls.__batch_counter:
            raise ValueError('TCJobBatch ID counter must be greater than the current value')
        cls.__batch_counter = value
    
    @property
    def batchID(self):
        return self.__batchID

    def get_by_id(self, id):
        for j in self.jobs:
            if j.jobID == id:
                return j
        raise ValueError(f'JobID {id} not found in jobs batch')
    
    def get_by_type(self, job_type: Literal['energy', 'gradient', 'coupling']):
        if job_type not in ['energy', 'gradient', 'coupling']:
            raise ValueError('TCJob job_type must be either "energy", "gradient", or "coupling"')
        jobs = [x for x in self.jobs if x.job_type == job_type]
        return TCJobBatch(jobs)
    
    def get_by_name(self, names: list | str):
        if isinstance(names, str):
            names = [names]
        jobs = [x for x in self.jobs if x.name in names]
        return TCJobBatch(jobs)
    
    def get_by_client(self, client: TCClientExtra | int):
        if isinstance(client, int):
            jobs = [x for x in self.jobs if x.client.get_ID() == client]
        elif isinstance(client, TCClientExtra):
            jobs = [x for x in self.jobs if x.client == client]
        else:
            raise ValueError('client must be either an integer or a TCClientExtra object')
        return TCJobBatch(jobs)

    def set_client(self, client: TCClientExtra):
        for j in self.jobs:
            j.client = client

    def append(self, job: TCJob, allow_duplicates=True):
        if not allow_duplicates:
            if job.jobID in [j.jobID for j in self.jobs]:
                raise ValueError(f'JobID {job.jobID} already in batch')
        self.jobs.append(job)
    
    def sorted_jobs_by_state(self):
        states = [x.state for x in self.jobs]
        order = np.argsort(states)
        return [self.jobs[n] for n in order]
    
    def check_complete(self):
        for j in self.jobs:
            if not j.complete:
                return False
        return True
    
    def check_client(self):
        for j in self.jobs:
            if j.client is None:
                return False
        return True

    def wait_for_complete(self, max_wait=20):
        start = time.time()
        while not self.check_complete():
            time.sleep(0.25)
            if time.time() - start > max_wait:
                raise TimeoutError('Maximum time allotted for waiting for job completion')

    def _remove_clients(self):
        ''' DEBUGGING ONLY 
            Clients can't be pickled
        '''
        for j in self.jobs:
            j.client = None

    @property
    def results_list(self) -> list[dict]:
        return [j.results for j in self.jobs]
    
    @property
    def timings(self) -> dict:
        timings = {j.name: j.total_time for j in self.jobs}
        min_time = np.min([j.start_time for j in self.jobs])
        max_time = np.max([j.end_time for j in self.jobs])
        timings['Wall_Time'] = max_time - min_time
        # timings['Wall_Time'] = np.sum(list(timings.values()))
        return timings


class TCRunner(QCRunner):
    def __init__(self, atoms: list, tc_opts: TCRunnerOptions, max_wait=20) -> None:
        super().__init__()
        hosts = tc_opts.host
        ports = tc_opts.port
        server_roots = tc_opts.server_root
        job_options = tc_opts.job_options
        tc_spec_job_opts = tc_opts.spec_job_opts
        tc_initial_frame_opts = tc_opts.initial_frame_opts
        tc_client_assignments = tc_opts.client_assignments
        tc_server_gpus = tc_opts.server_gpus
        tc_state_options = tc_opts.state_options
    
    
        if isinstance(hosts, str):
            hosts = [hosts]
        if isinstance(ports, int):
            ports = [ports]
        if isinstance(server_roots, str):
            server_roots = [server_roots]

        #   make sure server roots are absolute paths and exist
        for i, root in enumerate(server_roots):
            os.makedirs(root, exist_ok=True)
            server_roots[i] = os.path.abspath(root)

        #   check that the right number of servers are provided
        if len({len(hosts), len(ports), len(server_roots)}) != 1:
            raise ValueError('Number of servers must match the number of port numbers and root locations')
        
        #   state options
        if tc_state_options.get('grads', False):
            self._grads = tc_state_options['grads']
            self._max_state = max(self._grads)
        elif tc_state_options.get('max_state', False):
            self._max_state = tc_state_options['max_state']
            self._grads = list(range(self._max_state + 1))
        else:
            raise ValueError('either "max_state" or a list of "grads" must be specified')
        self._NACs = tc_state_options.pop('nacs', 'all')

        #   job options for specific jobs
        self._spec_job_opts = tc_spec_job_opts

        #   job options for first step only
        self._initial_frame_options = tc_initial_frame_opts
        if self._initial_frame_options is not None:
            if 'n_frames' not in self._initial_frame_options:
                self._initial_frame_options['n_frames'] = 0

        print('Starting TCRunner')

        print('          Server Information          ')
        print('--------------------------------------')
        for i in range(len(hosts)):
            print(f'Client {i+1}')
            print(f'    Host:        {hosts[i]}')
            print(f'    Port:        {ports[i]}')
            print(f'    Server Root: {server_roots[i]}')
        print('--------------------------------------')
        print()
        print('            Job Information           ')
        print('--------------------------------------')
        print(f'Number of Atoms: {len(atoms)}')
        print('TC Job Options:')
        for k, v in job_options.items():
            print(f'    {k:20s}: {v}')

        print('\n TC Job Specific Options:')
        if tc_spec_job_opts is None:
            print('    None')
        else:
            for k, v in tc_spec_job_opts.items():
                print('    ', k)
                for kk, vv in v.items():
                    print(f'        {kk:20s}: {vv}')

        print('\n TC Initial Frame Options:')
        if self._initial_frame_options is None:
            print('    None')
        else:
            for k, v in self._initial_frame_options.items():
                print(f'    {k:20s}: {v}')
        
        print('\n TC State Options:')
        print('   Max State:', self._max_state)
        grad_str = ''
        for g in self._grads:
            grad_str += f'{g}, '
        grad_str = grad_str[0:-2]
        print('   Gradients:', grad_str)
        print('--------------------------------------')
        print()


        #   set up the servers
        if len(tc_server_gpus) != 0:
            hosts = []
            if len(tc_server_gpus) != len(ports):
                raise ValueError('Number of GPUs must match the number of servers')
            for i, port in enumerate(ports):
                host = start_TC_server(port, tc_server_gpus[i], server_roots[i])
                hosts.append(host)

        self._host_list = hosts
        self._port_list = ports
        self._server_root_list = server_roots
        self._client_list = []

        for h, p, s in zip(hosts, ports, server_roots):
            if _DEBUG_TRAJ: 
                self._client_list.append(None)
                print('DEBUG_TRAJ set, TeraChem clients will not be opened')
                break
            client = TCClientExtra(host=h, port=p, server_root=s)
            client.startup(max_wait=max_wait)
            # client = self.get_new_client(h, p, max_wait=max_wait, server_root=s)
            self._client_list.append(client)

        self._client = self._client_list[0]
        self._host = hosts[0]
        self._port = ports[0]

        self._atoms = np.copy(atoms)
        self._base_options = job_options.copy()

        self._cas_guess = None
        self._scf_guess = None
        self._ci_guess = None

        #   timings and server stalling
        self._max_time_list = []
        self._max_time = None
        self._restart_on_stall = True
        self._n_calls = 0
        


        #   assign particular job names to particular clients
        self._client_assignments = tc_client_assignments
        if len(self._client_assignments) != len(self._client_list) and len(self._client_assignments) != 0:
            raise ValueError('Number of client assignments must match the number of clients')

        self._prev_results = []
        self._prev_jobs: list[TCJob] = []
        self._frame_counter = 0
        self._prev_ref_job = None
        self._prev_job_batch: TCJobBatch = None

        job_batch_history = deque(maxlen=4)

        # Don't actually run terachem, instead load a trajectory from a file
        self._debug_traj = []
        if _DEBUG_TRAJ:
            with open(_DEBUG_TRAJ, 'rb') as file:
                self._debug_traj = pickle.load(file)

    def report(self):
        return self._prev_job_batch

    def cleanup(self):
        self._disconnect_clients()
        if _SAVE_DEBUG_TRAJ:
            with open(_SAVE_DEBUG_TRAJ, 'wb') as file:
                pickle.dump(self._debug_traj, file)

    def __enter__(self):
        return self

    def __exit__(self, type, value, traceback):
        self.cleanup()

    def __eq__(self, o: object) -> bool:
        if isinstance(o, str):
            if o == 'TCRunner' or o.lower() == 'terachem':
                return True
        return super().__eq__(o)

    def _disconnect_clients(self):
        if _DEBUG_TRAJ:
            return
        for client in self._client_list:
            client.disconnect()

    '''
    @staticmethod
    def get_new_client(host: str, port: int, max_wait=10.0, time_btw_check=1.0, server_root=''):
        
        #   start a new TeraChem server if gpus are supplied
        # if len(gpus) != 0:
        #     host = start_TC_server(port, gpus, server_root)
        
        print('Setting up new client')
        client = TCClientExtra(host=host, port=port, server_root=server_root)
        total_wait = 0.0
        avail = False
        while not avail:
            try:
                client.connect()
                client.is_available()
                avail = True
            except:
                print(f'TeraChem server {host}:{port} not available: \n\
                        trying again in {time_btw_check} seconds')
                time.sleep(time_btw_check)
                total_wait += time_btw_check
                if total_wait >= max_wait:
                    raise TimeoutError('Maximum time allotted for checking for TeraChem server')
        print('Terachem server is available and connected')
        return client
    
    @staticmethod
    def restart_client(client: TCClientExtra, max_wait=10.0, time_btw_check=1.0):
        host = client.host
        port = client.port
        server_root = client.server_root
        if (host, port) in _server_processes:
            process: TCServerProcess = _server_processes[(host, port)]
            
            process.kill()
            time.sleep(8.0)
            start_TC_server(port, server_root=server_root, gpus=process.gpus)
        client.disconnect()
        del client
        return TCRunner.get_new_client(host, port, max_wait=max_wait, time_btw_check=time_btw_check, server_root=server_root)

    '''        

    @staticmethod
    def append_results_file(results: dict):
        results_file = os.path.join(results['job_scr_dir'], 'results.dat')
        results['results.dat'] = open(results_file).readlines()
        return results
    
    @staticmethod
    def append_output_file(results: dict, server_root=''):
        output_file = os.path.join(server_root, results['job_dir'], 'tc.out')
        if os.path.isfile(output_file):
            # results['tc.out'] = open(results_file).readlines()
            lines = open(output_file).readlines()
            for n in range(len(lines)):
                lines[n] = lines[n][0:-1]
            results['tc.out'] = lines
        else:
            print("Warning: Output file not found at ", output_file)
        return results
    
    @staticmethod
    def remove_previous_job_dir(client: TCClientExtra):
        results = client.prev_results
        TCRunner.remove_previous_scr_dir(client)
        job_dir = results['job_dir']
        shutil.rmtree(job_dir)

    @staticmethod
    def remove_previous_scr_dir(client: TCClientExtra):
        results = client.prev_results
        scr_dir = results['job_scr_dir']
        shutil.rmtree(scr_dir)

    @staticmethod
    def cleanup_multiple_jobs(results: list, *remove: str):
        new_results = []
        for res in results:
            new_results.append(TCRunner.cleanup_job(res, *remove))
        return new_results

    @staticmethod
    def cleanup_job(results: dict, *remove: str):
        '''
            Removes unwanted entries in the TC output dictionary and converts
            all numpy arrays to lists
        '''
        
        if remove:
            if len(remove) == 1 and remove[0] == '':
                remove = []
        else:
            remove = ['orb_energies', 'bond_order', 'orb_occupations', 'spins']

        #   remove unwanted entries
        for r in remove:
            if r in results:
                results.pop(r)

        #   convert all numpy arrays to lists
        cleaned = {}
        for key in results:
            cleaned[key] = _convert(results[key])

        return cleaned

    @staticmethod
    def run_TC_single(client: TCClientExtra, geom, atoms: list[str], opts: dict):
        opts['atoms'] = atoms
        start = time.time()
        results = client.compute_job_sync('energy', geom, 'angstrom', **opts)
        end = time.time()
        print(f"Job completed in {end - start: .2f} seconds")

        return results
    
    def compute_job_sync_with_restart(self, jobType="energy", geom=None, unitType="bohr", **kwargs):
        """Wrapper for send_job_async() and recv_job_async(), using check_job_complete() to poll the server.
           Main funcitonality is coppied from TCProtobufClient.send_job_async()

        Parameters
        ----------
            jobType:    Job type key, as defined in the pb.JobInput.RunType enum (defaults to 'energy')
            geom:       Cartesian geometry of the new point
            unitType:   Unit type key, as defined in the pb.Mol.UnitType enum (defaults to 'bohr')
            **kwargs:   Additional TeraChem keywords, check _process_kwargs for behaviour

        Returns
        -------
            dict: Results mirroring recv_job_async
        """

        max_time = self._max_time
        if max_time is None and self._restart_on_stall:
            return self._client.compute_job_sync(jobType, geom, unitType, **kwargs)
        else:
            total_time = 0.0
            accepted = self._client.send_job_async(jobType, geom, unitType, **kwargs)
            while accepted is False:
                start_time = time.time()
                time.sleep(0.25)
                accepted = self._client.send_job_async(jobType, geom, unitType, **kwargs)
                end_time = time.time()
                total_time += (end_time - start_time)
                if total_time > max_time and max_time >= 0.0:
                    print("FAILING: ", total_time, max_time)
                    raise TCServerStallError('TeraChem server might have stalled')

            completed = self._client.check_job_complete()
            while completed is False:
                start_time = time.time()
                time.sleep(0.25)
                completed = self._client.check_job_complete()
                
                # if self._n_calls == 2:
                #     max_time = 12
                #     print("STALLING: ", total_time, max_time)
                #     completed = False
                # else:
                #     completed = self._client.check_job_complete()

                end_time = time.time()
                total_time += (end_time - start_time)
                if total_time > max_time and max_time >= 0.0:
                    print("FAILING: ", total_time, max_time)
                    raise TCServerStallError('TeraChem server might have stalled')

            return self._client.recv_job_async()
        
    def set_avg_max_times(self, times: dict):
        max_time = np.max(list(times.values()))
        self._max_time_list.append(max_time)
        self._max_time = np.mean(self._max_time_list)*5

    def run_new_geom(self, phase_vars: PhaseVars=None, geom=None):

        if phase_vars is not None:
            geom = phase_vars.nuc_q*qcel.constants.bohr2angstroms
        elif geom is not None:
            #   legacy support for geom, assumed to be in angstroms
            pass
        else:
            raise ValueError('Either phase_vars or geom must be provided')

        try:
            job_batch = self._run_TC_new_geom_kernel(geom)
        except TCServerStallError as error:
            host, port = self._host, self._port
            print('TC Server stalled: attempting to restart server')
            stop_TC_server(host, port)
            time.sleep(2.0)
            start_TC_server(port)

            self._client.restart(max_wait=20)
            print('Started new TC Server: re-running current step')
            job_batch = self.run_new_geom(geom)

        #   correct signs from previous job
        # use the highest gradient state as the reference job
        # if correct_signs:
        #     grad_batch = job_batch.get_by_type('gradient')
        #     curr_ref_job = grad_batch.sorted_jobs_by_state()[-1]
        #     if self._prev_ref_job is None:
        #         self._prev_ref_job = curr_ref_job
        #     #   update jobs form tc.out file, and correct with esp charges
        #     for job in job_batch.jobs:
        #         print('Correcting signs for job ', job.name)
        #         _correct_signs(job, self._prev_ref_job)
        #     self._prev_ref_job = curr_ref_job

        if _SAVE_DEBUG_TRAJ:
            print("SAVING DEBUG TRAJ FILE: ", _SAVE_DEBUG_TRAJ)
            with open(_SAVE_DEBUG_TRAJ, 'wb') as file:
                pickle.dump(self._debug_traj, file)

<<<<<<< HEAD
        return (*format_output_LSCIVR(job_batch.results_list), job_batch.timings)
                
        # return job_batch
=======
        all_energies, elecE, grad, nac, trans_dips = format_output_LSCIVR(job_batch.results_list)
        self._prev_job_batch = job_batch
                
        return (all_energies, elecE, grad, nac, trans_dips, job_batch.timings)
>>>>>>> 612c41be

    def _run_TC_new_geom_kernel(self, geom):
        self._n_calls += 1
        client = self._client
        atoms = self._atoms
        opts = self._base_options.copy()
        max_state = self._max_state
        gradients = self._grads
        couplings = self._NACs
        self._job_counter = 0
    
        #   convert all keys to lowercase
        orig_opts = {}
        for key, val in opts.items():
            orig_opts[key.lower()] = val

        #   Determine the type of excited state calculations to run, if any.
        #   Also remove any non-excited state options for the 'base_options'
        excited_options = {}
        base_options = {}
        excited_type = None
        cis_possible_opts = ['cis', 'cisrestart', 'cisnumstates', 'cistarget']
        cas_possible_opts = ['casscf', 'casci', 'closed', 'active', 'cassinglets', 'castarget', 'castargetmult', 'fon']

        if orig_opts.get('cis', '') == 'yes':
            #   CI and TDDFT
            excited_type = 'cis'
            for key, val in orig_opts.items():
                if key in cis_possible_opts:
                    excited_options[key] = val
                else:
                    base_options[key] = val
            self._ci_guess = 'cis_restart_' + str(os.getpid())
        elif orig_opts.get('casscf', '') == 'yes' or orig_opts.get('casci', '') == 'yes':
            excited_type = 'cas'
            #   CAS-CI and CAS-SCF
            for key, val in orig_opts.items():
                if key in cas_possible_opts:
                    excited_options[key] = val
                else:
                    base_options[key] = val
        else:
            base_options.update(orig_opts)
        
        #   options for the first few steps only
        if self._initial_frame_options is not None:
            if self._frame_counter < self._initial_frame_options['n_frames']:
                base_options.update(self._initial_frame_options)

        #   determine the range of gradients and couplings to compute
        grads = []
        NACs = []
        if gradients:
            if gradients == 'all':
                grads = list(range(max_state+1))
            else: grads = gradients

        if couplings:
            if couplings == 'all':
                for i in sorted(grads):
                    for j in sorted(grads):
                        if j <= i:
                            continue
                        NACs.append((i, j))


        #   make sure we are computing enough states
        if excited_type == 'cis':
            if excited_options.get('cisnumstates', 0) < max_state:
                warnings.warn(f'Number of states in TC options is less than `max_state`. Increasing number of states to {max_state}')
                excited_options['cisnumstates'] = max_state + 1
        if excited_type == 'cas':
            if excited_options.get('cassinglets', 0) < max_state:
                warnings.warn(f'Number of states in TC options is less than `max_state`. Increasing number of states to {max_state}')
                excited_options['cassinglets'] = max_state + 1

        if max_state > 0:
            base_options['cisrestart'] = 'cis_restart_' + str(os.getpid())
        base_options['purify'] = False
        base_options['atoms'] = atoms


        n_clients = len(self._client_list)
        job_batch = TCJobBatch()

        #   run energy only if gradients and NACs are not requested
        if len(grads) == 0 and len(NACs) == 0:
            job_opts = base_options.copy()
            results = self.compute_job_sync_with_restart('energy', geom, 'angstrom', **job_opts)
            # times[f'energy'] = time.time() - start
            results['run'] = 'energy'
            results.update(job_opts)

            return TCJobBatch([results])

        #   create gradient job properties
        #   gradient computations have to be separated from NACs
        for job_i, state in enumerate(grads):
            name = f'gradient_{state}'
            job_opts = base_options.copy()
            if name in self._spec_job_opts:
                job_opts.update(self._spec_job_opts[name])

            if excited_type == 'cas':
                job_opts.update(excited_options)
                job_opts['castarget'] = state

            elif state > 0:
                if excited_type == 'cis':
                    job_opts.update(excited_options)
                    job_opts['cistarget'] = state

            job_batch.append(TCJob(geom, job_opts.copy(), 'gradient', excited_type, state, name))


        #   create NAC job properties
        for job_i, (nac1, nac2) in enumerate(NACs):
            name = f'nac_{nac1}_{nac2}'
            job_opts = base_options.copy()
            job_opts.update(excited_options)
            if name in self._spec_job_opts:
                job_opts.update(self._spec_job_opts[name])

            if excited_type == 'cis':
                job_opts.update(excited_options)
                job_opts['cistarget'] = state
            elif excited_type == 'cas':
                job_opts.update(excited_options)
                job_opts['castarget'] = state

            job_opts['nacstate1'] = nac1
            job_opts['nacstate2'] = nac2

            job_batch.append(TCJob(geom, job_opts.copy(), 'coupling', excited_type, max(nac1, nac2), name))

        job_batch = self._send_jobs_to_clients(job_batch)
        self._frame_counter += 1
        self._prev_jobs = job_batch.jobs

        return job_batch


    def _send_jobs_to_clients(self, jobs_batch: TCJobBatch):

        # REMOVE ME
        if _SAVE_BATCH:
            batch_file = os.path.join(_SAVE_BATCH, f'_jobs_{jobs_batch.batchID}.pkl')
            if os.path.isfile(batch_file):
                print('DEBUG OVERWRITING JOBS WITH FILE ', f'{batch_file}')
                with open(batch_file, 'rb') as file:
                    completed_batch = pickle.load(file)
                for i in range(len(jobs_batch.jobs)):
                    jobs_batch.jobs[i] = completed_batch.jobs[i]
                return completed_batch
            else:
                print('COULD NOT FIND FILE ', f'{batch_file}')


        #   debug mode
        if self._debug_traj and not _SAVE_DEBUG_TRAJ:
            completed_batch = self._debug_traj.pop(0)

            for i in range(len(jobs_batch.jobs)):
                jobs_batch.jobs[i] = completed_batch.jobs[i]

            # jobs_batch = completed_batch
            n_comp = len(completed_batch.jobs)        
            n_req = len(jobs_batch.jobs)
            if n_comp != n_req:
                raise ValueError(f'DEBUG MODE: Number of jobs requested ({n_req}) does not match the next batch of jobs in the trajectory ({n_comp})')
            time.sleep(0.025)
            return completed_batch
        

        n_clients = len(self._client_list)
        if len(self._client_assignments) > 0:
            all_job_names = [j.name for j in jobs_batch.jobs]
            clients_IDs_for_other = []

            #   assign clients specified in the client_assignments
            
            for i, names in enumerate(self._client_assignments):
                names_list = names.copy()
                if 'other' in names_list:
                    clients_IDs_for_other.append(i)
                    names_list.remove('other')

                sub_jobs = jobs_batch.get_by_name(names_list)
                sub_jobs.set_client(self._client_list[i])
                for name in names_list:
                    if name in all_job_names:
                        all_job_names.remove(name)

            #   everything else gets assigned to the 'other' clients
            if len(clients_IDs_for_other) > 0:
                n_other_clients = len(clients_IDs_for_other)
                for i, name in enumerate(all_job_names):
                    sub_batch = jobs_batch.get_by_name(name)
                    client_id = clients_IDs_for_other[i % n_other_clients]
                    client = self._client_list[client_id]
                    sub_batch.set_client(client)

        else:
            #   equally distribute jobs among clients
            for j in jobs_batch.jobs:
                j.client = self._client_list[j.jobID % n_clients]


        if not jobs_batch.check_client():
            raise ValueError('Not all jobs have been assigned a client')

        #   if only one client is being used, don't open up threads, easier to debug
        if n_clients == 1:
            jobs_batch.jobs[0].client = self._client_list[0]
            _run_batch_jobs(jobs_batch, self._prev_results)

        #   submit jobs as separate threads, one per client
        else:
            with concurrent.futures.ThreadPoolExecutor() as executor:
                futures = []
                for client in self._client_list:
                    jobs = jobs_batch.get_by_client(client)
                    args = (jobs, self._prev_results)
                    future = executor.submit(_run_batch_jobs, *args)
                    futures.append(future)
                for f in futures:
                    f.result()

        self._prev_results = jobs_batch.results_list
        self.set_avg_max_times(jobs_batch.timings)

        if _SAVE_DEBUG_TRAJ:
            print("APPENDING DEBUG TRAJ ", jobs_batch)
            jobs_batch._remove_clients()
            self._debug_traj.append(jobs_batch)

        if _SAVE_BATCH:
            print(f"SAVING BATCH FILE: {batch_file}")
            for job in jobs_batch.jobs:
                job.client = None
            with open(batch_file, 'wb') as file:
                pickle.dump(jobs_batch, file)

        return jobs_batch

    def _run_numerical_derivatives(self, ref_job: TCJob, n_points=3, dx=0.01, overlap=False):
        '''
            dx is in bohr
        '''

        base_opts = ref_job.opts.copy()
        num_deriv_jobs = []
        indicies = []
        for n in range(len(ref_job.geom)):
            for i in [0, 1, 2]:
                shift_multiples = (np.arange(n_points) - n_points//2).tolist()
                shift_multiples.pop(n_points//2)
                for j in shift_multiples:
                    indicies.append((n, i, j))

        for n, i, j in indicies:
            new_geom = np.copy(ref_job.geom)
            new_geom[n, i] += j*dx/1.8897259886 # angstrom to bohr
            job = TCJob(new_geom, base_opts, 'energy', ref_job.excited_type, ref_job.state, str((n, i, j)), self._client_list[0])
            num_deriv_jobs.append(job)


        if not _DEBUG:
            batch = self._send_jobs_to_clients([num_deriv_jobs])
        else:
            if os.path.isfile('_num_deriv_jobs.pkl'):
                with open('_num_deriv_jobs.pkl', 'rb') as file: num_deriv_jobs = pickle.load(file)
            else:
                _run_batch_jobs(num_deriv_jobs, self._server_root_list[0], 0, self._prev_results)
                self._send_jobs_to_clients(num_deriv_jobs)
                with open('_num_deriv_jobs.pkl', 'wb') as file: pickle.dump(num_deriv_jobs, file)        

        if overlap:
            overlap_jobs = []
            job_pairs = []
            for deriv_job in num_deriv_jobs:
                if ref_job.excited_type != 'cas':
                    raise ValueError('Wavefunction overlaps are only available for CAS methods in TeraChem')
                opts = copy.copy(base_opts)
                job_results = deriv_job.results
                ref_results = ref_job.results
                opts['cvec1file'] = os.path.join(self._server_root_list[0], ref_results["job_scr_dir"], "CIvecs.Singlet.dat")
                opts['cvec2file'] = os.path.join(self._server_root_list[0], job_results["job_scr_dir"], "CIvecs.Singlet.dat")
                opts['orb1afile'] = os.path.join(self._server_root_list[0], ref_results["job_scr_dir"], "c0")
                opts['orb2afile'] = os.path.join(self._server_root_list[0], job_results["job_scr_dir"], "c0")
                opts['old_coors'] = os.path.join(self._server_root_list[0], ref_results["job_dir"], "geom.xyz")
                job = TCJob(job.geom, opts, 'ci_vec_overlap', ref_job.excited_type, ref_job.state, f'overlap_{deriv_job.name}', self._client_list[0])
                overlap_jobs.append(job)
                # deriv_to_overlap[deriv_job.jobID] = job.jobID
                job_pairs.append((deriv_job, job))

            if not _DEBUG:
                _run_batch_jobs(overlap_jobs, self._server_root_list[0], 0, self._prev_results)
            else:
                if os.path.isfile('_overlap_pairs.pkl'):
                    with open('_overlap_pairs.pkl', 'rb') as file: job_pairs = pickle.load(file)
                else:
                    _run_batch_jobs(overlap_jobs, self._server_root_list[0], 0, self._prev_results)
                    with open('_overlap_pairs.pkl', 'wb') as file: pickle.dump(job_pairs, file)
            

            #   make sure each returned job is in the same order as in job_pairs
            return_dict = {'num_deriv_jobs': [], 'overlap_jobs': []}
            for deriv_job, overlap_job in job_pairs:
                return_dict['num_deriv_jobs'].append(deriv_job)
                return_dict['overlap_jobs'].append(overlap_job)
            return return_dict
        
        else:
            return_dict = {'num_deriv_jobs': num_deriv_jobs, 'overlap_jobs': None}
            return return_dict

def _correct_signs_from_overlaps(job: TCJob, overlap_job: TCJob):
    '''
        Correct the sings of transition dipole moments and NACs based 
        on the overlaps with previous jobs.
    '''

    signs = np.sign(np.diag(overlap_job.results['ci_overlap']))
    n_states = len(job.results['energy'])

    #   correct the transition dipole moments
    for k in ['cas', 'cis']:
        key = f'{k}_transition_dipoles' 
        if key not in job.results:
            continue
        count = 0
        for i in range(n_states):
            for j in range(i+1, n_states):
                dipole = job.results[key][count]
                job.results[key][count] = (np.array(dipole)*signs[i]*signs[j]).tolist()
                count += 1

    #   correct the nonadibatic coupling
    if 'nacme' in job.results:
        idx1 = job.results['nacstate1']
        idx2 = job.results['nacstate2']
        job.results['nacme'] = (np.array(job.results['nacme'])*signs[idx1]*signs[idx2]).tolist()
    
def _correct_signs(job: TCJob, ref_job: TCJob):
    '''
        Correct the sings of transition dipole moments and NACs based 
        on the overlaps with previous jobs.
    '''
    _debug_print = False

    n_states = len(job.results['energy'])

    if 'cas_tr_resp_charges' in job.results:
        quant_key = 'cas_tr_resp_charges'
        exc_type = 'cas'
    elif 'cis_tr_resp_charges' in job.results:
        quant_key = 'cis_tr_resp_charges'
        exc_type = 'cis'
    elif 'cas_transition_dipoles' in job.results:
        quant_key = 'cas_transition_dipoles'
        exc_type = 'cas'
    elif 'cis_transition_dipoles' in job.results:
        quant_key = 'cis_transition_dipoles'
        exc_type = 'cis'
    else:
        warnings.warn(f'No transition charges or dipoles found in job {job}, cannot correct transition charges')
        # for key in job.results:
        #     print('    ', key)
        # input()
        return
    

    # if 'cas_tr_resp_charges' in job.results:
    #     exc_type = 'cas'
    # elif 'cis_tr_resp_charges' in job.results:
    #     exc_type = 'cis'
    # else:
    #     warnings.warn(f'cas_tr_resp_charges or cis_tr_resp_charges not found in job {job}, cannot correct transition charges')
    #     return

    #   Get the correct dipole key. Some CAS jobs don't have an 's' at the end
    # dipole_key = None
    dipole_key = f'{exc_type}_transition_dipoles'
    charge_key = f'{exc_type}_tr_resp_charges'
    # if f'{exc_type}_transition_dipole' in job.results:
    #     dipole_key = f'{exc_type}_transition_dipole'

    # elif f'{exc_type}_transition_dipoles' in job.results:
    #     dipole_key = f'{exc_type}_transition_dipoles' 

    # charges_key = f'{exc_type}_tr_resp_charges'
    quant_orig = np.array(job.results.get(quant_key, []))
    quant_ref = np.array(ref_job.results.get(quant_key, []))
    if quant_ref.shape[0] == 0:
        raise ValueError(f'{quant_key} not found in reference job {job}')

    min_RRMSE_all = []
    min_RRMSE = 1e20
    min_signs = None
    combos = itertools.combinations_with_replacement(range(n_states), n_states)
    used_signs = []

    #   we exhaustively search for the combination of sign flips that minimizes
    #   the agreement with the reference job. This is not a problem for only a
    #   small number of states, but will quickly become expensive with many states
    for c in combos:
        c_unique = set(c)

        used_signs.append(c_unique)

        #   each indix indicates a the state that is negated
        signs = np.ones(n_states, dtype=int)
        for i in c_unique:
            signs[i] = -1

        RRMSE = 0.0
        count = 0
        for i in range(0, n_states):
            for j in range(i+1, n_states):
                q_new = quant_orig[count]*signs[i]*signs[j]
                q_ref = quant_ref[count]
                RRMSE += np.sqrt(np.mean((q_new - q_ref)**2) / np.mean(q_ref**2))
                count += 1

        if RRMSE < 1e-04 and _debug_print:
            print('Found Low RRMSE: ', RRMSE, signs)
            count = 0
            for i in range(0, n_states):
                for j in range(i+1, n_states):
                    q_new = quant_orig[count]*signs[i]*signs[j]
                    q_ref = quant_ref[count]
                    print(  f'{i} {j} {q_ref} {q_new}')
                    count += 1



        min_RRMSE_all.append((signs, RRMSE))
        if RRMSE < min_RRMSE:
            min_signs = signs.copy()
            min_RRMSE = RRMSE


    if _debug_print:
        print('Min Signs: ', min_signs)
        print("Transition dipoles BEFORE sign corrections")
        for i in range(len(job.results[dipole_key])):
            fmt_str = '{:10.6f} '*3 + '|' + '{:10.6f} '*3 + '|' + '{:10.6f}'
            ref_d, job_d = ref_job.results[dipole_key][i], job.results[dipole_key][i]
            proj = np.dot(ref_d, job_d)/(np.linalg.norm(ref_d)*np.linalg.norm(job_d))
            print(fmt_str.format(*ref_d, *job_d, proj))

    #   correct the transition charges, dipoles, and dipole derivatives
    for key in [dipole_key, charge_key, 'cis_transition_dipole_deriv']:
        count = 0
        if key not in job.results:
            continue
        for i in range(0, n_states):
            for j in range(i+1, n_states):
                orig_val = np.array(job.results[key][count])
                job.results[key][count] = orig_val*min_signs[i]*min_signs[j]
                count += 1
                
    if _debug_print:
        print("Transition dipoles AFTER sign corrections")
        print("minimum RRMSE: ", min_RRMSE, min_signs)
        for i in range(len(job.results[dipole_key])):
            ref_d, job_d = ref_job.results[dipole_key][i], job.results[dipole_key][i]
            proj = np.dot(ref_d, job_d)/(np.linalg.norm(ref_d)*np.linalg.norm(job_d))
            print(fmt_str.format(*ref_d, *job_d, proj))


    #   correct the nonadibatic coupling
    if 'nacme' in job.results:
        idx1 = job.results['nacstate1']
        idx2 = job.results['nacstate2']
        job.results['nacme'] = (np.array(job.results['nacme'])*min_signs[idx1]*min_signs[idx2]).tolist()

    

def _run_batch_jobs(jobs_batch: TCJobBatch, prev_results=[]):

    for j in jobs_batch.jobs:
        j: TCJob
        job_opts =  j.opts

        client: TCClientExtra = j.client
        j.start_time = time.time()

        j.set_guess(client.results_history)
        client.log_message(f"Running {j.name}")
        print(f"Running {j.name}")

        max_tries = 5
        try_count = 0
        try_again = True
        while try_again:
            try:
                results = compute_job_sync(client, j.job_type, j.geom, 'angstrom', **job_opts)
                try_again = False
            except Exception as e:
                try_count += 1
                if try_count == max_tries:
                    try_again = False
                    print(e)
                    print("Server error recieved")
                    client.print_end_of_file()
                    print("    Will not try again")
                    exit()
                else:
                    try_again = True
                    print(e)
                    current_time = datetime.now()
                    formatted_time = current_time.strftime('%Y-%m-%d %H:%M:%S.%f')[:-3] 
                    print(f"Server error recieved at {formatted_time} on client {client}\n")
                    client.print_end_of_file()
                    print("    Trying to run job once more")
                    client.log_message(f"Server error recieved; trying to run job once more")
                    time.sleep(10)
                    
                    client.restart()
                    # client = TCRunner.restart_client(client)

        j.end_time = time.time()
        results['run'] = j.job_type
        TCRunner.append_output_file(results, client.server_root)
        results.update(job_opts)
        j.results = results.copy()


def format_output_LSCIVR(job_data: list[dict]):
    atoms = job_data[0]['atoms']
    n_atoms = len(atoms)
    
    # energies = np.zeros(n_elec)
    # grads = np.zeros((n_elec, n_atoms*3))
    # nacs = np.zeros((n_elec, n_elec, n_atoms*3))
    energies = {}
    all_energies = []
    grads = {}
    nacs = {}
    trans_dips = {}
    for job in job_data:
        all_energies = job['energy']
        if job['run'] == 'gradient':
            state = job.get('cistarget', job.get('castarget', 0))
            grads[state] = np.array(job['gradient']).flatten()
            if isinstance(job['energy'], float):
                energies[state] = job['energy']
            else:
                energies[state] = job['energy'][state]
        elif job['run'] == 'coupling':
            state_1 = job['nacstate1']
            state_2 = job['nacstate2']
            nacs[(state_1, state_2)] = np.array(job['nacme']).flatten()
            nacs[(state_2, state_1)] = - nacs[state_1, state_2]

            if 'cis_transition_dipoles' in job:
                x = len(job['cis_transition_dipoles'])
                N = int((1 + int(np.sqrt(1+8*x)))/2)
                count = 0
                for i in range(0, N):
                    for j in range(i+1, N):
                        if (i, j) == (state_1, state_2):
                            trans_dips[(state_1, state_2)] = job['cis_transition_dipoles'][count]
                            trans_dips[(state_2, state_1)] = job['cis_transition_dipoles'][count]
                        count += 1


    #   make sure there are the correct number of gradients and NACs
    n_states = len(grads)
    if n_states*(n_states-1) != len(nacs):
        raise RuntimeError('LSC-IVR requires a NAC vector for each gradient pair')
    
    #   make sure each grad pair has a NAC vector
    for grad_i in grads:
        for grad_j in grads:
            if grad_i == grad_j:
                continue
            if (grad_i, grad_j) not in nacs:
                raise RuntimeError('LSC-IVR requires a NAC vector for each gradient pair')

    #   print mapping
    ivr_energies = np.zeros(n_states)
    ivr_grads = np.zeros((n_states, n_atoms*3))
    ivr_nacs  = np.zeros((n_states, n_states, n_atoms*3))
    ivr_trans_dips = np.zeros((n_states, n_states, 3))
    print(" --------------------------------")
    print(" LSC-IVR to TeraChem")
    print(" state number mapping")
    print(" ---------------------------------")
    print(" LSC-IVR -->   QC  ")
    grads_in_order = sorted(list(grads.keys()))
    for i in range(n_states):
        qc_i = grads_in_order[i]
        print(f"   {i:2d}    -->  {qc_i:2d}")
        ivr_grads[i] = grads[qc_i]
        ivr_energies[i] = energies[qc_i]
        for j in range(n_states):
            if i <= j:
                continue
            qc_idx_j = grads_in_order[j]
            ivr_nacs[i, j] = nacs[(qc_i, qc_idx_j)]
            ivr_nacs[j, i] = nacs[(qc_idx_j, qc_i)]

            # ivr_trans_dips[i, j] = trans_dips[(qc_i, qc_idx_j)]
            # ivr_trans_dips[j, i] = trans_dips[(qc_idx_j, qc_i)]

            td = trans_dips.get((qc_i, qc_idx_j), None)
            if td is not None:
                ivr_trans_dips[i, j] = td
                ivr_trans_dips[j, i] = td
            else:
                ivr_trans_dips = None
    print(" ---------------------------------")

<<<<<<< HEAD
    return all_energies, ivr_energies, ivr_grads, ivr_nacs, ivr_trans_dips
=======
    return all_energies, ivr_energies, ivr_grads, ivr_nacs, ivr_trans_dips
>>>>>>> 612c41be
<|MERGE_RESOLUTION|>--- conflicted
+++ resolved
@@ -1102,16 +1102,9 @@
             with open(_SAVE_DEBUG_TRAJ, 'wb') as file:
                 pickle.dump(self._debug_traj, file)
 
-<<<<<<< HEAD
         return (*format_output_LSCIVR(job_batch.results_list), job_batch.timings)
                 
         # return job_batch
-=======
-        all_energies, elecE, grad, nac, trans_dips = format_output_LSCIVR(job_batch.results_list)
-        self._prev_job_batch = job_batch
-                
-        return (all_energies, elecE, grad, nac, trans_dips, job_batch.timings)
->>>>>>> 612c41be
 
     def _run_TC_new_geom_kernel(self, geom):
         self._n_calls += 1
@@ -1728,8 +1721,4 @@
                 ivr_trans_dips = None
     print(" ---------------------------------")
 
-<<<<<<< HEAD
-    return all_energies, ivr_energies, ivr_grads, ivr_nacs, ivr_trans_dips
-=======
-    return all_energies, ivr_energies, ivr_grads, ivr_nacs, ivr_trans_dips
->>>>>>> 612c41be
+    return all_energies, ivr_energies, ivr_grads, ivr_nacs, ivr_trans_dips