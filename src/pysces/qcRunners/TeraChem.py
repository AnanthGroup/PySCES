from tcpb import TCProtobufClient as TCPBClient
from tcpb.exceptions import ServerError
from tcpb import terachem_server_pb2 as pb

from pysces.input_simulation import logging_dir, TCRunnerOptions
from pysces.common import PhaseVars, PhaseVarHistory, QCRunner, ESResults, ESResultsHistory
from pysces.interpolation import GradEstimator

from datetime import datetime
import functools
import os
import threading
import numpy as np
import time
import warnings
import shutil
import socket
import subprocess
import time
import psutil
import concurrent.futures
import copy
import pickle
import json
from copy import deepcopy
from typing import Literal
import itertools
from collections import deque
import qcelemental as qcel
from scipy.interpolate import interp1d


_server_processes = {}

#   debug flags
_DEBUG = bool(int(os.environ.get('DEBUG', False)))
_DEBUG_TRAJ = os.environ.get('DEBUG_TRAJ', False)
_SAVE_BATCH = os.environ.get('SAVE_BATCH', False)
_SAVE_DEBUG_TRAJ = os.environ.get('SAVE_DEBUG_TRAJ', False)
_RESULTS_ID = 0

ANG_2_BOHR = 1.8897259886         # angstroms to bohr
AMU_2_AU = 1.822888486*10**3      # atomic mass unit to a.u. of mass

def synchronized(function):
    ''''Decorator to make sure that only one thread can access the function at a time'''
    lock = threading.Lock()
    @functools.wraps(function)
    def wrapper(self, *args, **kwargs):
        with lock:
            return function(self, *args, **kwargs)
    return wrapper


class TCClientExtra(TCPBClient):
    host_port_to_ID: dict = {}

    def __init__(self, host: str = "127.0.0.1", port: int = 11111, debug=False, trace=False, log=True, server_root='.') -> None:
        """
        Initializes a TCClientExtra object.

        Args:
            host (str): The host IP address. Defaults to "127.0.0.1".
            port (int): The port number. Defaults to 11111.
            debug (bool): Whether to enable debug mode. Defaults to False.
            trace (bool): Whether to enable trace mode. Defaults to False.
            log (bool): Whether to enable logging. Defaults to True.
        """
        
        
        self._log = None
        if log:
            log_file_loc = os.path.join(logging_dir, f'{host}_{port}.log')
            self._log = open(log_file_loc, 'a')
            self.log_message(f'Client started on {host}:{port}')
        self.server_root = server_root

        self._last_known_curr_dir = None

        self._results_history = deque(maxlen=10)

        super().__init__(host, port, debug, trace)
        self._add_to_host_port_to_ID()

    def cleanup(self):
        if self._log:
            self._log.close()

    def __del__(self):
        if self._log:
            self._log.close()

    def __repr__(self) -> str:
        """
        Returns a string representation of the TCClientExtra object.

        Returns:
            str: The string representation of the object.
        """
        out_str = f'TCClientExtra(host={self.host}, port={self.port}, id={self.get_ID()})'
        return out_str
    
    def __getstate__(self):
        state = self.__dict__.copy()
        # for k, v in state.items():
        #     print('ITEM: ', k)
        state.pop('tcsock')
        state.pop('_log')
        return state

    def startup(self, max_wait=10.0, time_btw_check=1.0):
        print('Setting up new client')
        total_wait = 0.0
        avail = False
        while not avail:
            try:
                self.connect()
                self.is_available()
                avail = True
            except:
                print(f'TeraChem server {self.host}:{self.port} not available: \n\
                        trying again in {time_btw_check} seconds')
                time.sleep(time_btw_check)
                total_wait += time_btw_check
                if total_wait >= max_wait:
                    raise TimeoutError('Maximum time allotted for checking for TeraChem server')
        print(f'Terachem server {self.host}:{self.port} is available and connected')
    
    def restart(self, max_wait=10.0, time_btw_check=1.0):
        server_root = self.server_root
        if (self.host, self.port) in _server_processes:
            process: TCServerProcess = _server_processes[(self.host, self.port)]
            process.kill()
            time.sleep(8.0)
            start_TC_server(self.port, server_root=server_root, gpus=process.gpus)
        self.disconnect()
        self.startup()


    def disconnect(self):
        super().disconnect()
        self.host_port_to_ID.pop((self.host, self.port))

    def log_message(self, message):
        """
        Logs a message to the log file.

        Args:
            message (str): The message to be logged.
        """
        if self._log:
            current_time = datetime.now()
            formatted_time = current_time.strftime('%Y-%m-%d %H:%M:%S.%f')[:-3] 
            self._log.write(f'{formatted_time}: {message}\n')
            self._log.flush()

    @synchronized
    def _add_to_host_port_to_ID(self):
        """
        Adds the host and port combination to the host_port_to_ID dictionary.
        """
        new_ID = 0
        while new_ID in self.host_port_to_ID.values():
            new_ID += 1
        TCClientExtra.host_port_to_ID[(self.host, self.port)] = new_ID

    def get_ID(self):
        """
        Returns the ID associated with the current host and port combination.

        Returns
        -------
            int: The ID associated with the host and port combination.
        """
        return self.host_port_to_ID[(self.host, self.port)]
    
    def get_curr_job_dir(self):
        return os.path.join(self.server_root, self.curr_job_dir)
    
    @property
    def prev_results(self):
        '''overwrite the getter and setter for prev_results to add the results to the history'''
        if len(self._results_history) == 0:
            return None
        return self._results_history[-1]

    @prev_results.setter
    def prev_results(self, value):
        if value is None:
            return
        
        if not os.path.isdir(self.server_root):
            print('Warning: Server root directory does not exist, cannot remove old jobs')

        if len(self._results_history) == self._results_history.maxlen:
            oldest_res = self._results_history[0]
            job_dir = os.path.join(self.server_root, oldest_res['job_dir'])
            
            if os.path.isdir(job_dir):
                # print('Removing directiory: ', job_dir)
                # print('Current job dir: ', self.prev_results['job_dir'])
                shutil.rmtree(job_dir)
            else:
                print('Warning: no job directory found at')
                print(job_dir)
                print('Check that "tcr_server_root" is properly set to remove old jobs')
            
        self._results_history.append(value)

    @property
    def results_history(self):
        return self._results_history

    @property
    def curr_job_dir(self):
        return self.__dict__['curr_job_dir']
    
    @curr_job_dir.setter
    def curr_job_dir(self, value):
        self.__dict__['curr_job_dir'] = value
        self._last_known_curr_dir = value

    def print_end_of_file(self, n_lines=30):
        lines  = []

        if self.curr_job_dir is not None:
            job_dir = os.path.join(self.server_root, self.curr_job_dir)
        elif self._last_known_curr_dir is not None:
            job_dir = os.path.join(self.server_root, self._last_known_curr_dir)
        else:
            print('No job directory set, cannot print end of tc.out file')
            return
        
        tc_out_file_loc = os.path.join(job_dir, 'tc.out')
        if not os.path.isfile(tc_out_file_loc):
            print('No tc.out file found at:')
            print(job_dir)
            return

        with open(tc_out_file_loc, 'r') as file:
            lines = file.readlines()
        print('End of tc.out file at:')
        print(job_dir)
        print('\n START OF FILE .... \n')
        for line in lines[-n_lines:]:
            if '\n' in line:
                print(line[0:-1])
            else:
                print(line)
        print('\n ... END OF FILE \n')


class TCServerProcess(subprocess.Popen):
    def __init__(self, port, gpus=[]):
        self.gpus = gpus
        self.port = port
        self.start()

    def start(self):
        if len(self.gpus) == 0:
            command = f'terachem -s {self.port}'
        else:
            gpus_str = ''.join([str(x) for x in self.gpus])
            command = f'terachem -s {self.port} --gpus {gpus_str}'

        super().__init__(command.split(), shell=False)

    def restart(self):
        self.kill()
        self.start()

    def kill(self):
        proc = psutil.Process(self.pid)
        for child in proc.children(recursive=True):  # or parent.children() for recursive=False
            child.kill()
        proc.kill()

class TCServerStallError(Exception):
    def __init__(self, message):            
        # Call the base class constructor with the parameters it needs
        super().__init__(message)

def _val_or_iter(x):
    try:
        iter(x)
    except:
        x = [x]
    return x

def _convert(value):
    if isinstance(value, list):
        new = []
        for i in range(len(value)):
            new.append(_convert(value[i]))
        return new
    elif isinstance(value, bytes):
        return value.decode('utf-8')
    elif isinstance(value, np.ndarray):
        # new = []
        # for i in range(len(value)):
        #     new.append(_convert(value[i]))
        new = value.tolist()
        return new
    elif isinstance(value, dict):
        new = {}
        for key, v in value.items():
            new[key] = _convert(v)
        return new
    else:
        return value

def start_TC_server(port: int, gpus=[], server_root='.'):
    '''
        Start a new TeraChem server. 
        
        Parameters
        ----------
        port: int, port number for the server to use
        gpus: list, list of GPU numbers to use
        server_root: string, the root directory to run the server in

        Returns
        -------
        host: string, the host of the server being run
    '''

    #   change to server root directory to start the server
    original_curr_dir = os.path.abspath(os.curdir)
    os.chdir(server_root)

    host = socket.gethostbyname(socket.gethostname())

    #   make sure terachem executable is found
    tc_bin = shutil.which('terachem')
    if tc_bin is None:
        raise RuntimeError("executable 'terachem' not fond")
    
    #   make sure the server isn't already running with this host:port combo
    try:
        tmp_client = TCPBClient(host, port)
        tmp_client.connect()
        if tmp_client.is_available():
            raise Exception(f'Python does not controll TC Server at {host}:{port}')
    except ServerError:
        #   A server error indicates that it is NOT running.
        #   This is GOOD, now we can continue to start our own process.
        pass
    
    #   start TC process
    process = TCServerProcess(port, gpus)
    time.sleep(10)
    #   set up a temporary client to make sure it is open
    try:
        tmp_client = TCPBClient(host, port)
        tmp_client.connect()
        tmp_client.disconnect()
    except TimeoutError as e:
        raise RuntimeError(f'Could not start TeraChem server on {host} with port {port}')
    
    _server_processes[(host, port)] = process
    #   return to original directory
    os.chdir(original_curr_dir)
    return host

def stop_TC_server(host: str, port: int):
    '''
        Stop the TC Server. Python must have started the server in the first place.
    '''
    key = (host, port)
    if key not  in _server_processes:
        raise ValueError(f'Host:port {host}:{port} not found in current process list. Python must own the server process.')
    
    parent_pid = _server_processes[(host, port)].pid
    parent = psutil.Process(parent_pid)
    for child in parent.children(recursive=True):  # or parent.children() for recursive=False
        child.kill()
    parent.kill()

def _start_TC_server(port: int):
    ip = socket.gethostbyname(socket.gethostname())

    #   make sure terachem executable is found
    tc_bin = shutil.which('terachem')
    if tc_bin is None:
        raise RuntimeError("executable 'terachem' not fond")
    
    try:
        command = f'terachem -s {port}'
        process = subprocess.Popen(command.split())
        # process = subprocess.run(command.split())
        _server_processes[port] = process
    except:
        return None
    
    return ip

#   TODO: move to TCPBClient and add a counter for jobs submitted.
#   If the number of jobs submitted is the first job, remove the old restart file
def compute_job_sync(client: TCClientExtra, jobType="energy", geom=None, unitType="bohr", **kwargs):
    """Wrapper for send_job_async() and recv_job_async(), using check_job_complete() to poll the server.
    Main funcitonality is coppied from TCProtobufClient.send_job_async() and
    TCProtobufClient.check_job_complete(). This is mostly to change the time in which the server is pinged. 
    
    Args:
        jobType:    Job type key, as defined in the pb.JobInput.RunType enum (defaults to 'energy')
        geom:       Cartesian geometry of the new point
        unitType:   Unit type key, as defined in the pb.Mol.UnitType enum (defaults to 'bohr')
        **kwargs:   Additional TeraChem keywords, check _process_kwargs for behaviour

    Returns:
        dict: Results mirroring recv_job_async
    """

    client.log_message("Submitting Job...")
    accepted = client.send_job_async(jobType, geom, unitType, **kwargs)
    while accepted is False:
        time.sleep(3.5)
        accepted = client.send_job_async(jobType, geom, unitType, **kwargs)

    client.log_message("Job Accepted")
    client.log_message(f"    Job Type: {jobType}")
    client.log_message(f"    Current Job Dir: {client.get_curr_job_dir()}")

    completed = client.check_job_complete()
    while completed is False:
        time.sleep(1.5)
        client._send_msg(pb.STATUS, None)
        status = client._recv_msg(pb.STATUS)

        if status.WhichOneof("job_status") == "completed":
            completed = True
        elif status.WhichOneof("job_status") == "working":
            completed = False
        else:
            raise ServerError(
                "Invalid or no job status received, either no job submitted before check_job_complete() or major server issue",
                client,
            )
    results = client.recv_job_async()
    client.log_message(f"Job Complete with {len(results)} dictionary entries")
    time.sleep(0.1)
    return results
class TCJob():
    __job_counter = 0
    def __init__(self, geom, opts, job_type, excited_type, state, name='', client=None) -> None:
        self.geom = geom
        self.excited_type: Literal['cas', 'cis'] = excited_type
        self.opts = opts
        self.job_type = job_type
        self.state = state
        self.name = name
        self.start_time = 0
        self.end_time = 0
        self._results = {}
        self.client: TCClientExtra = client
        self.batch: TCJobBatch = None

        if job_type == 'gradient_est':
            pass
        elif job_type not in ['energy', 'gradient', 'coupling']:
            raise ValueError('TCJob job_type must be either "energy", "gradient", or "coupling"')

        assert self.excited_type in ('cas', 'cis')

        TCJob.__job_counter += 1
        self.__jobID = TCJob.__job_counter

    def __repr__(self) -> str:
        out_str = '('
        for k in ['name', 'excited_type', 'job_type', 'state']:
            out_str += f'{k}={self.__dict__[k]}, '
        out_str += f'jobID={self.jobID}, complete={self.complete}'
        out_str += ')'
        return out_str

    def new_from_old(self, new_geom=None):
        if new_geom is None:
            new_geom = self.geom
        new_job = TCJob(new_geom, self.opts, self.job_type, self.excited_type, self.state, self.name, self.client)
        return new_job

    @classmethod
    def get_ID_counter(cls):
        return cls.__job_counter
    
    @classmethod
    def set_ID_counter(cls, value):
        if not isinstance(value, int):
            raise ValueError('TCJob ID counter must be an integer')
        if value < cls.__job_counter:
            raise ValueError('TCJob ID counter must be greater than the current value')
        cls.__job_counter = value

    @property
    def total_time(self):
        return self.end_time - self.start_time

    @property
    def complete(self):
        if self.results: 
            return True
        else: 
            return False

    @property
    def jobID(self):
        return self.__jobID
    
    @property
    def results(self):
        return self._results
    
    @results.setter
    def results(self, value):
        self._results = value
        self.batch._update_completion()
        # self.batch._completed_jobs[self.jobID] = value

    def set_guess(self, prev_results: list[dict]):
        job_opts = self.opts
        server_root = self.client.server_root
        if len(prev_results) != 0:
            prev_job = prev_results[-1]
            job_dir = os.path.join(server_root, prev_job['job_dir'])
            if not os.path.isdir(job_dir):
                print("Warning: no job directory found at")
                print(job_dir)
                print("Check that 'tcr_server_root' is properly set in order to use previous job guess orbitals")

        cas_guess = None
        scf_guess = None
        if self.state > 0:
            if self.excited_type == 'cas':
                for prev_job in reversed(prev_results):
                    if prev_job.get('castarget', 0) >= 1:
                        prev_orb_file = prev_job['orbfile']
                        if prev_orb_file[-6:] == 'casscf':
                            cas_guess = os.path.join(server_root, prev_orb_file)
                            break
            else:
                #   we do not consider cis file because it is not stored in each job dorectory; we set it ourselves
                host_port_str = f'{self.client.host}_{self.client.port}'
                if host_port_str not in job_opts['cisrestart']:
                    job_opts['cisrestart'] = f"{job_opts['cisrestart']}_{host_port_str}"

        for i, prev_job in enumerate(reversed(prev_results)):
            if 'orbfile' in prev_job:
                scf_guess = os.path.join(server_root, prev_job['orbfile'])
                #   This is to fix a bug in terachem that still sets the c0.casscf file as the
                #   previous job's orbital file
                if scf_guess[-6:] == 'casscf':
                    scf_guess = scf_guess[0:-7]
                break

        if os.path.isfile(str(cas_guess)):
            job_opts['casguess'] = cas_guess
        if os.path.isfile(str(scf_guess)):
            job_opts['guess'] = scf_guess

class _CustomJobList(list):
    def __init__(self, parent_batch, *args):
        super().__init__(*args)
        self.parent_batch = parent_batch

    def append(self, job: TCJob, allow_duplicates=True):
        if not allow_duplicates:
            if job.jobID in [j.jobID for j in self]:
                raise ValueError(f'JobID {job.jobID} already in batch')
        super().append(job)
        # Link the job to the batch
        job.batch = self.parent_batch

class TCJobBatch():
    '''
        Combines multiple TCJobs into one wrapper
    '''
    __batch_counter = 0
    def __init__(self, jobs: list[TCJob] | list['TCJobBatch'] = []) -> None:
        if len(jobs) == 0:
            self.jobs = _CustomJobList(self)
        
        if len(jobs) > 0:
            if isinstance(jobs[0], TCJobBatch):
                jobs = list(itertools.chain(*[j.jobs for j in jobs]))
            
            # Sort by ID
            id_list = [j.jobID for j in jobs]
            order = np.argsort(id_list)
            self.jobs = _CustomJobList(self, [jobs[i] for i in order])

        # TCJobBatch.__batch_counter += 1
        # self.__batchID = TCJobBatch.__batch_counter

<<<<<<< HEAD
        # Link jobs to the batch
        for job in self.jobs:
            job.batch = self

        # self._completed_jobs = {}
        self._complete = False
=======
        caller_info = self._get_caller_info()
        
>>>>>>> 3661e8d3

    def _get_caller_info(self):
        # This helps identify the function that created the object
        import inspect
        frame = inspect.currentframe()
        outer_frame = inspect.getouterframes(frame, 2)
        caller_frame = outer_frame[2]
        return caller_frame


    def __getstate__(self):
        state = self.__dict__.copy()
        state['__batchID'] = self.__batch_counter
        return state

    def __setstate__(self, state):
        self.__dict__.update(state)
        TCJobBatch.__batch_counter = max(TCJobBatch.__batch_counter, state['__batchID'])

    def __repr__(self) -> str:
        out_str = ''
        for j in self.jobs:
            out_str += f'{j}\n'
        return out_str
    
    def __len__(self):
        return len(self.jobs)
    
    def _update_completion(self):
        if self._complete:
            return
        else:
            if self.check_complete():
                self._complete = True
                TCJobBatch.__batch_counter += 1

    @classmethod
    def get_ID_counter(cls):
        return cls.__batch_counter
    
    @classmethod
    def set_ID_counter(cls, value):
        if not isinstance(value, int):
            raise ValueError('TCJobBatch ID counter must be an integer')
        if value < cls.__batch_counter:
            raise ValueError('TCJobBatch ID counter must be greater than the current value')
        cls.__batch_counter = value
    
    @property
    def batchID(self):
        return self.__batch_counter

    def get_by_id(self, id):
        for j in self.jobs:
            if j.jobID == id:
                return j
        raise ValueError(f'JobID {id} not found in jobs batch')
    
    def get_by_type(self, job_type: Literal['energy', 'gradient', 'coupling']):
        if job_type not in ['energy', 'gradient', 'coupling']:
            raise ValueError('TCJob job_type must be either "energy", "gradient", or "coupling"')
        jobs = [x for x in self.jobs if x.job_type == job_type]
        return TCJobBatch(jobs)
    
    def get_by_name(self, names: list | str):
        if isinstance(names, str):
            names = [names]
        jobs = [x for x in self.jobs if x.name in names]
        return TCJobBatch(jobs)
    
    def get_by_client(self, client: TCClientExtra | int):
        if isinstance(client, int):
            jobs = [x for x in self.jobs if x.client.get_ID() == client]
        elif isinstance(client, TCClientExtra):
            jobs = [x for x in self.jobs if x.client == client]
        else:
            raise ValueError('client must be either an integer or a TCClientExtra object')
        return TCJobBatch(jobs)
    
    def get_by_options(self, opts: dict, match_type: Literal['all', 'any'] = 'all'):
        jobs = []
        if match_type == 'all':
            for j in self.jobs:
                if set(j.opts.items()).issubset(opts.items()):
                    jobs.append(j)
        elif match_type == 'any':
            for j in self.jobs:
                if len(set(j.opts.items()).intersection(opts.items())) > 0:
                    jobs.append(j)
        else:
            raise ValueError('match_type must be either "all" or "any"')
        
        return TCJobBatch(jobs)

    def set_client(self, client: TCClientExtra):
        for j in self.jobs:
            j.client = client

    def append(self, job: TCJob, allow_duplicates=True):
        if not allow_duplicates:
            if job.jobID in [j.jobID for j in self.jobs]:
                raise ValueError(f'JobID {job.jobID} already in batch')
        self.jobs.append(job)
    
    def sorted_jobs_by_state(self):
        states = [x.state for x in self.jobs]
        order = np.argsort(states)
        return [self.jobs[n] for n in order]
    
    def check_complete(self):
        for j in self.jobs:
            if not j.complete:
                return False
        return True
    
    def check_client(self):
        for j in self.jobs:
            if j.client is None:
                return False
        return True

    def wait_for_complete(self, max_wait=20):
        start = time.time()
        while not self.check_complete():
            time.sleep(0.25)
            if time.time() - start > max_wait:
                raise TimeoutError('Maximum time allotted for waiting for job completion')

    def _remove_clients(self):
        ''' DEBUGGING ONLY 
            Clients can't be pickled
        '''
        for j in self.jobs:
            j.client = None

    @property
    def results_list(self) -> list[dict]:
        return [j.results for j in self.jobs]
    
    @property
    def timings(self) -> dict:
        timings = {j.name: j.total_time for j in self.jobs}
        min_time = np.min([j.start_time for j in self.jobs])
        max_time = np.max([j.end_time for j in self.jobs])
        timings['Wall_Time'] = max_time - min_time
        # timings['Wall_Time'] = np.sum(list(timings.values()))
        return timings


class TCRunner(QCRunner):
    def __init__(self, atoms: list, tc_opts: TCRunnerOptions, max_wait=20) -> None:
        super().__init__()
        
        # Atoms and max_wait
        self._atoms = np.copy(atoms)
        self._max_wait = max_wait

        # Hosts, ports, and server roots
        self._hosts = tc_opts.host
        self._ports = tc_opts.port
        self._server_roots = tc_opts.server_root
        self._prepare_server_info()  # Validate and process server information

        # Job-related options
        self._job_options = tc_opts.job_options
        self._tc_spec_job_opts = tc_opts.spec_job_opts
        self._tc_initial_frame_opts = tc_opts.initial_frame_opts
        self._spec_job_opts = None
        self._base_options = None
        self._initial_frame_options = None
        self._initialize_job_options()  # Initialize job options

        # State-related options
        self._tc_client_assignments = tc_opts.client_assignments
        self._tc_server_gpus = tc_opts.server_gpus
        self._tc_state_options = tc_opts.state_options
        self._grads = None
        self._max_state = None
        self._NACs = None
        self._initialize_state_options()  # Initialize state options

        # Server and client management
        self._host_list = []
        self._port_list = []
        self._server_root_list = []
        self._client_list = []
        self._client = None
        self._host = None
        self._port = None
        self._setup_servers_and_clients()  # Set up servers and clients

        # Guesses for SCF/CAS/CI calculations
        self._cas_guess = None
        self._scf_guess = None
        self._ci_guess = None

        # Timing and stall handling
        self._max_time_list = []
        self._max_time = None
        self._restart_on_stall = True
        self._n_calls = 0

        # Job tracking and debugging
        self._prev_results = []
        self._prev_jobs: list[TCJob] = []
        self._frame_counter = 0
        self._prev_ref_job = None
        self._prev_job_batch: TCJobBatch = None
        self.job_batch_history = deque(maxlen=4)

        # Debug trajectory
        self._debug_traj = []
        self._load_debug_trajectory()  # Load debug trajectory if applicable
        self._initial_ref_nacs = tc_opts._initial_ref_nacs

        # Print options summary
        self._print_options_summary()

    def _prepare_server_info(self):
        """Ensure server roots are valid paths and check server configuration."""
        if isinstance(self._hosts, str):
            self._hosts = [self._hosts]
        if isinstance(self._ports, int):
            self._ports = [self._ports]
        if isinstance(self._server_roots, str):
            self._server_roots = [self._server_roots]

        for i, root in enumerate(self._server_roots):
            os.makedirs(root, exist_ok=True)
            self._server_roots[i] = os.path.abspath(root)

        if len({len(self._hosts), len(self._ports), len(self._server_roots)}) != 1:
            raise ValueError('Number of servers must match the number of port numbers and root locations')

    def _setup_servers_and_clients(self):
        """Set up servers and clients."""
        if len(self._tc_server_gpus) != 0:
            self._hosts = []
            if len(self._tc_server_gpus) != len(self._ports):
                raise ValueError('Number of GPUs must match the number of servers')

            for i, port in enumerate(self._ports):
                host = start_TC_server(port, self._tc_server_gpus[i], self._server_roots[i])
                self._hosts.append(host)

        print('Starting TCRunner')
        print('          Server Information          ')
        print('--------------------------------------')
        for i in range(len(self._hosts)):
            print(f'Client {i+1}')
            print(f'    Host:        {self._hosts[i]}')
            print(f'    Port:        {self._ports[i]}')
            print(f'    Server Root: {self._server_roots[i]}')

        self._host_list = self._hosts
        self._port_list = self._ports
        self._server_root_list = self._server_roots

        for h, p, s in zip(self._hosts, self._ports, self._server_roots):
            if _DEBUG_TRAJ:
                self._client_list.append(None)
                print('DEBUG_TRAJ set, TeraChem clients will not be opened')
                break
            client = TCClientExtra(host=h, port=p, server_root=s)
            client.startup(max_wait=self._max_wait)
            self._client_list.append(client)

        self._client = self._client_list[0]
        self._host = self._hosts[0]
        self._port = self._ports[0]

    def _initialize_state_options(self):
        """Initialize state-related options."""
        if self._tc_state_options.get('grads', False):
            self._grads = self._tc_state_options['grads']
            self._max_state = max(self._grads)
        elif self._tc_state_options.get('max_state', False):
            self._max_state = self._tc_state_options['max_state']
            self._grads = list(range(self._max_state + 1))
        else:
            raise ValueError('either "max_state" or a list of "grads" must be specified')

        self._NACs = self._tc_state_options.pop('nacs', 'all')

    def _initialize_job_options(self):
        """Initialize job options."""
        self._spec_job_opts = self._tc_spec_job_opts
        self._base_options = self._job_options.copy()

        self._initial_frame_options = self._tc_initial_frame_opts
        if self._initial_frame_options is not None:
            if 'n_frames' not in self._initial_frame_options:
                self._initial_frame_options['n_frames'] = 0

    def _load_debug_trajectory(self):
        """Load debug trajectory if _DEBUG_TRAJ is set."""
        if _DEBUG_TRAJ:
            with open(_DEBUG_TRAJ, 'rb') as file:
                self._debug_traj = pickle.load(file)


    def _print_options_summary(self):
        print('--------------------------------------')
        print()
        print('            Job Information           ')
        print('--------------------------------------')
        print(f'Number of Atoms: {len(self._atoms)}')
        print('TC Job Options:')
        for k, v in self._base_options.items():
            print(f'    {k:20s}: {v}')

        print('\n TC Job Specific Options:')
        if self._spec_job_opts is None:
            print('    None')
        else:
            for k, v in self._spec_job_opts.items():
                print('    ', k)
                for kk, vv in v.items():
                    print(f'        {kk:20s}: {vv}')

        print('\n TC Initial Frame Options:')
        if self._initial_frame_options is None:
            print('    None')
        else:
            for k, v in self._initial_frame_options.items():
                print(f'    {k:20s}: {v}')
        
        print('\n TC State Options:')
        print('   Max State:', self._max_state)
        grad_str = ''
        for g in self._grads:
            grad_str += f'{g}, '
        grad_str = grad_str[0:-2]
        print('   Gradients:', grad_str)
        print('--------------------------------------')
        print()

<<<<<<< HEAD

        #   set up the servers
        if len(tc_server_gpus) != 0:
            hosts = []
            if len(tc_server_gpus) != len(ports):
                raise ValueError('Number of GPUs must match the number of servers')
            for i, port in enumerate(ports):
                host = start_TC_server(port, tc_server_gpus[i], server_roots[i])
                hosts.append(host)

        self._host_list = hosts
        self._port_list = ports
        self._server_root_list = server_roots
        self._client_list = []

        for h, p, s in zip(hosts, ports, server_roots):
            if _DEBUG_TRAJ: 
                self._client_list.append(None)
                print('DEBUG_TRAJ set, TeraChem clients will not be opened')
                break
            client = TCClientExtra(host=h, port=p, server_root=s)
            client.startup(max_wait=max_wait)
            # client = self.get_new_client(h, p, max_wait=max_wait, server_root=s)
            self._client_list.append(client)

        self._client = self._client_list[0]
        self._host = hosts[0]
        self._port = ports[0]

        self._atoms = np.copy(atoms)
        self._masses = np.array([[qcel.periodictable.to_mass(symbol)]*3 for symbol in atoms]).flatten()
        self._base_options = job_options.copy()

        self._cas_guess = None
        self._scf_guess = None
        self._ci_guess = None

        #   timings and server stalling
        self._max_time_list = []
        self._max_time = None
        self._restart_on_stall = True
        self._n_calls = 0
        


        #   assign particular job names to particular clients
        self._client_assignments = tc_client_assignments
        if len(self._client_assignments) != len(self._client_list) and len(self._client_assignments) != 0:
            raise ValueError('Number of client assignments must match the number of clients')

        self._prev_results = []
        self._prev_jobs: list[TCJob] = []
        self._frame_counter = 0
        self._prev_ref_job = None
        self._prev_job_batch: TCJobBatch = None


        # Don't actually run terachem, instead load a trajectory from a file
        self._debug_traj = []
        if _DEBUG_TRAJ:
            with open(_DEBUG_TRAJ, 'rb') as file:
                self._debug_traj = pickle.load(file)

        #   inteprolation
        # self._energy_history = deque(maxlen=10)
        self._es_history = ESResultsHistory()
        self._phase_var_history = PhaseVarHistory()
        self._grad_estimator = {g: GradEstimator(order=2, interval=3.0, name=f'grad_{g}') for g in self._grads}
        self._grad_estimates = {g: None for g in self._grads}

            
=======
>>>>>>> 3661e8d3
    def report(self):
        return self._prev_job_batch

    def cleanup(self):
        self._disconnect_clients()
        if _SAVE_DEBUG_TRAJ:
            with open(_SAVE_DEBUG_TRAJ, 'wb') as file:
                pickle.dump(self._debug_traj, file)

    def __enter__(self):
        return self

    def __exit__(self, type, value, traceback):
        self.cleanup()

    def __eq__(self, o: object) -> bool:
        if isinstance(o, str):
            if o == 'TCRunner' or o.lower() == 'terachem':
                return True
        return super().__eq__(o)

    def _conenct_user_clients(self):
        pass

    def _disconnect_clients(self):
        if _DEBUG_TRAJ:
            return
        for client in self._client_list:
            client.disconnect()

    '''
    @staticmethod
    def get_new_client(host: str, port: int, max_wait=10.0, time_btw_check=1.0, server_root=''):
        
        #   start a new TeraChem server if gpus are supplied
        # if len(gpus) != 0:
        #     host = start_TC_server(port, gpus, server_root)
        
        print('Setting up new client')
        client = TCClientExtra(host=host, port=port, server_root=server_root)
        total_wait = 0.0
        avail = False
        while not avail:
            try:
                client.connect()
                client.is_available()
                avail = True
            except:
                print(f'TeraChem server {host}:{port} not available: \n\
                        trying again in {time_btw_check} seconds')
                time.sleep(time_btw_check)
                total_wait += time_btw_check
                if total_wait >= max_wait:
                    raise TimeoutError('Maximum time allotted for checking for TeraChem server')
        print('Terachem server is available and connected')
        return client
    
    @staticmethod
    def restart_client(client: TCClientExtra, max_wait=10.0, time_btw_check=1.0):
        host = client.host
        port = client.port
        server_root = client.server_root
        if (host, port) in _server_processes:
            process: TCServerProcess = _server_processes[(host, port)]
            
            process.kill()
            time.sleep(8.0)
            start_TC_server(port, server_root=server_root, gpus=process.gpus)
        client.disconnect()
        del client
        return TCRunner.get_new_client(host, port, max_wait=max_wait, time_btw_check=time_btw_check, server_root=server_root)

    '''        

    @staticmethod
    def append_results_file(results: dict):
        results_file = os.path.join(results['job_scr_dir'], 'results.dat')
        results['results.dat'] = open(results_file).readlines()
        return results
    
    @staticmethod
    def append_output_file(results: dict, server_root=''):
        output_file = os.path.join(server_root, results['job_dir'], 'tc.out')
        if os.path.isfile(output_file):
            with open(output_file, 'r') as file:
                lines = file.readlines()
            #   remove line breaks
            for n in range(len(lines)):
                lines[n] = lines[n][0:-1]
            results['tc.out'] = lines
        else:
            print("Warning: Output file not found at ", output_file)
        return results
    
    @staticmethod
    def remove_previous_job_dir(client: TCClientExtra):
        results = client.prev_results
        TCRunner.remove_previous_scr_dir(client)
        job_dir = results['job_dir']
        shutil.rmtree(job_dir)

    @staticmethod
    def remove_previous_scr_dir(client: TCClientExtra):
        results = client.prev_results
        scr_dir = results['job_scr_dir']
        shutil.rmtree(scr_dir)

    @staticmethod
    def cleanup_multiple_jobs(results: list, *remove: str):
        new_results = []
        for res in results:
            new_results.append(TCRunner.cleanup_job(res, *remove))
        return new_results

    @staticmethod
    def cleanup_job(results: dict, *remove: str):
        '''
            Removes unwanted entries in the TC output dictionary and converts
            all numpy arrays to lists
        '''
        
        if remove:
            if len(remove) == 1 and remove[0] == '':
                remove = []
        else:
            remove = ['orb_energies', 'bond_order', 'orb_occupations', 'spins']

        #   remove unwanted entries
        for r in remove:
            if r in results:
                results.pop(r)

        #   convert all numpy arrays to lists
        cleaned = {}
        for key in results:
            cleaned[key] = _convert(results[key])

        return cleaned

    @staticmethod
    def run_TC_single(client: TCClientExtra, geom, atoms: list[str], opts: dict):
        opts['atoms'] = atoms
        start = time.time()
        results = client.compute_job_sync('energy', geom, 'angstrom', **opts)
        end = time.time()
        print(f"Job completed in {end - start: .2f} seconds")

        return results
    
    def compute_job_sync_with_restart(self, jobType="energy", geom=None, unitType="bohr", **kwargs):
        """Wrapper for send_job_async() and recv_job_async(), using check_job_complete() to poll the server.
           Main funcitonality is coppied from TCProtobufClient.send_job_async()

        Parameters
        ----------
            jobType:    Job type key, as defined in the pb.JobInput.RunType enum (defaults to 'energy')
            geom:       Cartesian geometry of the new point
            unitType:   Unit type key, as defined in the pb.Mol.UnitType enum (defaults to 'bohr')
            **kwargs:   Additional TeraChem keywords, check _process_kwargs for behaviour

        Returns
        -------
            dict: Results mirroring recv_job_async
        """

        max_time = self._max_time
        if max_time is None and self._restart_on_stall:
            return self._client.compute_job_sync(jobType, geom, unitType, **kwargs)
        else:
            total_time = 0.0
            accepted = self._client.send_job_async(jobType, geom, unitType, **kwargs)
            while accepted is False:
                start_time = time.time()
                time.sleep(0.25)
                accepted = self._client.send_job_async(jobType, geom, unitType, **kwargs)
                end_time = time.time()
                total_time += (end_time - start_time)
                if total_time > max_time and max_time >= 0.0:
                    print("FAILING: ", total_time, max_time)
                    raise TCServerStallError('TeraChem server might have stalled')

            completed = self._client.check_job_complete()
            while completed is False:
                start_time = time.time()
                time.sleep(0.25)
                completed = self._client.check_job_complete()
                
                # if self._n_calls == 2:
                #     max_time = 12
                #     print("STALLING: ", total_time, max_time)
                #     completed = False
                # else:
                #     completed = self._client.check_job_complete()

                end_time = time.time()
                total_time += (end_time - start_time)
                if total_time > max_time and max_time >= 0.0:
                    print("FAILING: ", total_time, max_time)
                    raise TCServerStallError('TeraChem server might have stalled')

            return self._client.recv_job_async()
        
    def set_avg_max_times(self, times: dict):
        max_time = np.max(list(times.values()))
        self._max_time_list.append(max_time)
        self._max_time = np.mean(self._max_time_list)*5

    def run_new_geom(self, phase_vars: PhaseVars=None, geom=None) -> ESResults:
        if phase_vars is not None:
            geom = phase_vars.nuc_q/ANG_2_BOHR
            self._phase_var_history.append(phase_vars)
        elif geom is not None:
            #   legacy support for geom, assumed to be in angstroms
            pass
        else:
            raise ValueError('Either phase_vars or geom must be provided')

        try:
            job_batch = self._run_TC_new_geom_kernel(geom)
        except TCServerStallError as error:
            host, port = self._host, self._port
            print('TC Server stalled: attempting to restart server')
            stop_TC_server(host, port)
            time.sleep(2.0)
            start_TC_server(port)

            self._client.restart(max_wait=20)
            print('Started new TC Server: re-running current step')
            job_batch = self.run_new_geom(geom)

        if _SAVE_DEBUG_TRAJ:
            print("SAVING DEBUG TRAJ FILE: ", _SAVE_DEBUG_TRAJ)
            with open(_SAVE_DEBUG_TRAJ, 'wb') as file:
                pickle.dump(self._debug_traj, file)

<<<<<<< HEAD
        all_energies, energies, grads, nacs, trans_dips = format_output_LSCIVR(job_batch.results_list)
        es_result = ESResults(None, all_energies, energies, grads, nacs, trans_dips, job_batch.timings)

        return es_result
    
    def run_new_geom_LEGACY(self, phase_vars: PhaseVars=None, geom=None):
        res = self.run_new_geom(phase_vars, geom)
        return (res.all_energies, res.elecE, res.grads, res.nacs, res.trans_dips, res.timings)
=======
        all_energies, elecE, grad, nac, trans_dips = format_output_LSCIVR(job_batch.results_list)
        self._prev_job_batch = job_batch
        
        #   DEBUG: correct signs of NACs for the first frame
        if self._initial_ref_nacs is not None:
            print('SETTING INITIAL NACS FROM SETTINGS')
            for i in range(nac.shape[0]):
                for j in range(1, nac.shape[1]):
                    sign = np.sign(np.dot(nac[i, j], self._initial_ref_nacs[i, j]))
                    nac[i, j] = sign*nac[i, j]
                    nac[j, i] = -nac[i, j]
            self._initial_ref_nacs = None
                
        return (all_energies, elecE, grad, nac, trans_dips, job_batch.timings)
>>>>>>> 3661e8d3


    def _run_TC_new_geom_kernel(self, geom) -> TCJobBatch:
        self._n_calls += 1
        atoms = self._atoms
        opts = self._base_options.copy()
        max_state = self._max_state
        gradients = self._grads
        couplings = self._NACs
        self._job_counter = 0
    
        #   convert all keys to lowercase
        orig_opts = {}
        for key, val in opts.items():
            orig_opts[key.lower()] = val

        #   Determine the type of excited state calculations to run, if any.
        #   Also remove any non-excited state options for the 'base_options'
        excited_options = {}
        base_options = {}
        excited_type = None
        cis_possible_opts = ['cis', 'cisrestart', 'cisnumstates', 'cistarget']
        cas_possible_opts = ['casscf', 'casci', 'closed', 'active', 'cassinglets', 'castarget', 'castargetmult', 'fon']

        if orig_opts.get('cis', '') == 'yes':
            #   CI and TDDFT
            excited_type = 'cis'
            for key, val in orig_opts.items():
                if key in cis_possible_opts:
                    excited_options[key] = val
                else:
                    base_options[key] = val
            self._ci_guess = 'cis_restart_' + str(os.getpid())
        elif orig_opts.get('casscf', '') == 'yes' or orig_opts.get('casci', '') == 'yes':
            excited_type = 'cas'
            #   CAS-CI and CAS-SCF
            for key, val in orig_opts.items():
                if key in cas_possible_opts:
                    excited_options[key] = val
                else:
                    base_options[key] = val
        else:
            base_options.update(orig_opts)
        
        #   options for the first few steps only
        if self._initial_frame_options is not None:
            if self._frame_counter < self._initial_frame_options['n_frames']:
                base_options.update(self._initial_frame_options)

        #   determine the range of gradients and couplings to compute
        grads = []
        NACs = []
        if gradients:
            if gradients == 'all':
                grads = list(range(max_state+1))
            else: grads = gradients

        if couplings:
            if couplings == 'all':
                for i in sorted(grads):
                    for j in sorted(grads):
                        if j <= i:
                            continue
                        NACs.append((i, j))


        #   make sure we are computing enough states
        if excited_type == 'cis':
            if excited_options.get('cisnumstates', 0) < max_state:
                warnings.warn(f'Number of states in TC options is less than `max_state`. Increasing number of states to {max_state}')
                excited_options['cisnumstates'] = max_state + 1
        if excited_type == 'cas':
            if excited_options.get('cassinglets', 0) < max_state:
                warnings.warn(f'Number of states in TC options is less than `max_state`. Increasing number of states to {max_state}')
                excited_options['cassinglets'] = max_state + 1

        if max_state > 0:
            base_options['cisrestart'] = 'cis_restart_' + str(os.getpid())
        base_options['purify'] = False
        base_options['atoms'] = atoms


        n_clients = len(self._client_list)
        job_batch = TCJobBatch()

        #   run energy only if gradients and NACs are not requested
        if len(grads) == 0 and len(NACs) == 0:
            job_opts = base_options.copy()
            results = self.compute_job_sync_with_restart('energy', geom, 'angstrom', **job_opts)
            # times[f'energy'] = time.time() - start
            results['run'] = 'energy'
            results.update(job_opts)

            return TCJobBatch([results])

        #   create gradient job properties
        #   gradient computations have to be separated from NACs
        for job_i, state in enumerate(grads):
            name = f'gradient_{state}'
            job_opts = base_options.copy()
            if name in self._spec_job_opts:
                job_opts.update(self._spec_job_opts[name])

            if excited_type == 'cas':
                job_opts.update(excited_options)
                job_opts['castarget'] = state

            elif state > 0:
                if excited_type == 'cis':
                    job_opts.update(excited_options)
                    job_opts['cistarget'] = state

            job_batch.append(TCJob(geom, job_opts.copy(), 'gradient', excited_type, state, name))


        #   create NAC job properties
        for job_i, (nac1, nac2) in enumerate(NACs):
            name = f'nac_{nac1}_{nac2}'
            job_opts = base_options.copy()
            job_opts.update(excited_options)
            if name in self._spec_job_opts:
                job_opts.update(self._spec_job_opts[name])

            if excited_type == 'cis':
                job_opts.update(excited_options)
                job_opts['cistarget'] = state
            elif excited_type == 'cas':
                job_opts.update(excited_options)
                job_opts['castarget'] = state

            job_opts['nacstate1'] = nac1
            job_opts['nacstate2'] = nac2

            job_batch.append(TCJob(geom, job_opts.copy(), 'coupling', excited_type, max(nac1, nac2), name))

        if len(job_batch) == 0:
            raise ValueError('No jobs to run')


        self._interpolation_setup(job_batch, excited_type)

        job_batch = self._send_jobs_to_clients(job_batch)
        self._frame_counter += 1
        self._prev_jobs = job_batch.jobs

        self._interpolation_finalize(job_batch, excited_type)

                

        return job_batch
    
    def _interpolation_setup(self, job_batch: TCJobBatch, excited_type: Literal['cis', 'cas']):

        #   first find a job to copy the options from for the energy job
        #   couplings are guarenteed to have excited_options
        ref_job = job_batch.get_by_type('coupling').jobs[0]
        eng_opts = ref_job.opts.copy()
        for x in ('nacstate1', 'nacstate2', 'couplings', 'gradients'):
            eng_opts.pop(x, None)
        eng_results = self.compute_job_sync_with_restart('energy', ref_job.geom, 'angstrom', **eng_opts)
        all_energies = eng_results['energy']
        self._es_history.append(ESResults(time=self._phase_var_history.time[-1], all_energies=all_energies))

        if len(self._phase_var_history.time) < 3:
            grads_to_run = {g: (True, 'Energy history too short') for g in self._grads}
        else:
            grads_to_run = {}
            #   setup the velocities for the gradient estimator
            curr_time = self._phase_var_history.time[-1]
            prev_time = self._phase_var_history.time[-2]
            time_hist = self._phase_var_history.time
            vel_history = self._phase_var_history.nuc_p/(self._masses * AMU_2_AU)
            interp_vel = interp1d(time_hist, vel_history, axis=0, kind='quadratic') # TODO: change to the same order as the grad interpolator
            time_pts = np.linspace(prev_time, curr_time, 100)
            vel_pts = interp_vel(time_pts)

            #   compute estimates for the gradients and if they are good enough
            print('Inteprolation Gradient Estimates')
            print('   Current Time: ', curr_time)
            print('   Gradient    Estimate      Actual      Error (a.u.)       Error (eV)')
            print('   ---------------------------------------------------------------------')
            
            for g, grad_est in self._grad_estimator.items():
                required_run, reason = grad_est.check_run_deriv(curr_time)
                if not required_run:
                    #   current time is -1, previous time is -2 for the energy history
                    guess_energy = grad_est.guess_f(self._es_history.all_energies[-2][g], time_pts, vel_pts)
                    energy_diff = guess_energy - eng_results['energy'][g]
                    print(f'        {g}        {guess_energy:16.10f}    {eng_results["energy"][g]:16.10f}    {energy_diff:16.10f}    {energy_diff * 27.2114:10.8f}')
                    if abs(energy_diff) > 0.0001:
                        required_run = True
                        reason = 'guess energy error'
                grads_to_run[g] = (required_run, reason)   


        print('   ---------------------------------------------------------------------')
        print('')
        print('Gradients to Run')
        print('   Gradient    Run?    Reason')
        print('   -------------------------')
        for g, (required_run, reason) in grads_to_run.items():
            print(f'        {g}        {required_run}    {reason}')
        print('   -------------------------')

        for g, grad_est in self._grad_estimator.items():
            if not grads_to_run[g][0]:
                job = job_batch.get_by_name(f'gradient_{g}').jobs[0]
                job_batch.jobs.remove(job)
                self._grad_estimates[g] = grad_est._evaluate(curr_time)
            else:
                self._grad_estimates[g] = None

    def _interpolation_finalize(self, job_batch: TCJobBatch, excited_type: Literal['cis', 'cas']):
        geom = job_batch.get_by_type('coupling').jobs[0].geom
        for g, grad_est in self._grad_estimator.items():
            if self._grad_estimates[g] is None:
                job = job_batch.get_by_name(f'gradient_{g}').jobs[0]
                grad = job.results['gradient']
                energy = job.results['energy']
                if g > 0:
                    energy = energy[g]
                grad_est.update_history(self._phase_var_history.time[-1], grad, energy)
            else:
                est_job = TCJob(geom, {}, 'gradient_est', excited_type, -1, 'gradient_est')
                job_batch.jobs.append(est_job)
                est_job.results = {'run': 'gradient_est', 
                                   'energy': self._es_history.all_energies[-1], 
                                   'gradient': self._grad_estimates[g], 
                                   f'{excited_type}target': g,
                                   }


    def _send_jobs_to_clients(self, jobs_batch: TCJobBatch):

        # DEBUG ONLY
        if _SAVE_BATCH:
            batch_file = os.path.join(_SAVE_BATCH, f'_jobs_{jobs_batch.batchID}.pkl')
            if os.path.isfile(batch_file):
                print('DEBUG OVERWRITING JOBS WITH FILE ', f'{batch_file}')
                with open(batch_file, 'rb') as file:
                    completed_batch = pickle.load(file)
                for i in range(len(jobs_batch.jobs)):
                    jobs_batch.jobs[i] = completed_batch.jobs[i]
                return completed_batch
            else:
                print('COULD NOT FIND FILE ', f'{batch_file}')


        #   debug mode
        if self._debug_traj and not _SAVE_DEBUG_TRAJ:
            completed_batch = self._debug_traj.pop(0)

            for i in range(len(jobs_batch.jobs)):
                jobs_batch.jobs[i] = completed_batch.jobs[i]

            # jobs_batch = completed_batch
            n_comp = len(completed_batch.jobs)        
            n_req = len(jobs_batch.jobs)
            if n_comp != n_req:
                raise ValueError(f'DEBUG MODE: Number of jobs requested ({n_req}) does not match the next batch of jobs in the trajectory ({n_comp})')
            time.sleep(0.025)
            return completed_batch
        

        n_clients = len(self._client_list)
        if len(self._tc_client_assignments) > 0:
            all_job_names = [j.name for j in jobs_batch.jobs]
            clients_IDs_for_other = []

            #   assign clients specified in the client_assignments
<<<<<<< HEAD
            for i, names in enumerate(self._client_assignments):
=======
            
            for i, names in enumerate(self._tc_client_assignments):
>>>>>>> 3661e8d3
                names_list = names.copy()
                if 'other' in names_list:
                    clients_IDs_for_other.append(i)
                    names_list.remove('other')

                sub_jobs = jobs_batch.get_by_name(names_list)
                sub_jobs.set_client(self._client_list[i])
                for name in names_list:
                    if name in all_job_names:
                        all_job_names.remove(name)

            #   everything else gets assigned to the 'other' clients
            if len(clients_IDs_for_other) > 0:
                n_other_clients = len(clients_IDs_for_other)
                for i, name in enumerate(all_job_names):
                    sub_batch = jobs_batch.get_by_name(name)
                    client_id = clients_IDs_for_other[i % n_other_clients]
                    client = self._client_list[client_id]
                    sub_batch.set_client(client)

        else:
            #   equally distribute jobs among clients
            for j in jobs_batch.jobs:
                j.client = self._client_list[j.jobID % n_clients]


        if not jobs_batch.check_client():
            raise ValueError('Not all jobs have been assigned a client')

        #   if only one client is being used, don't open up threads, easier to debug
        if n_clients == 1:
            jobs_batch.jobs[0].client = self._client_list[0]
            _run_batch_jobs(jobs_batch, self._prev_results)

        #   submit jobs as separate threads, one per client
        else:
            with concurrent.futures.ThreadPoolExecutor() as executor:
                futures = []
                for client in self._client_list:
                    jobs = jobs_batch.get_by_client(client)
                    args = (jobs, self._prev_results)
                    future = executor.submit(_run_batch_jobs, *args)
                    futures.append(future)
                for f in futures:
                    f.result()

        self._prev_results = jobs_batch.results_list
        self.set_avg_max_times(jobs_batch.timings)

        if _SAVE_DEBUG_TRAJ:
            print("APPENDING DEBUG TRAJ ", jobs_batch)
            jobs_batch._remove_clients()
            self._debug_traj.append(jobs_batch)

        if _SAVE_BATCH:
            print(f"SAVING BATCH FILE: {batch_file}")
            for job in jobs_batch.jobs:
                job.client = None
            with open(batch_file, 'wb') as file:
                pickle.dump(jobs_batch, file)

        return jobs_batch

    def _run_numerical_derivatives(self, ref_job: TCJob, n_points=3, dx=0.01, overlap=False):
        '''
            dx is in bohr
        '''

        base_opts = ref_job.opts.copy()
        num_deriv_jobs = []
        indicies = []
        for n in range(len(ref_job.geom)):
            for i in [0, 1, 2]:
                shift_multiples = (np.arange(n_points) - n_points//2).tolist()
                shift_multiples.pop(n_points//2)
                for j in shift_multiples:
                    indicies.append((n, i, j))

        for n, i, j in indicies:
            new_geom = np.copy(ref_job.geom)
            new_geom[n, i] += j*dx/1.8897259886 # angstrom to bohr
            job = TCJob(new_geom, base_opts, 'energy', ref_job.excited_type, ref_job.state, str((n, i, j)), self._client_list[0])
            num_deriv_jobs.append(job)


        if not _DEBUG:
            batch = self._send_jobs_to_clients([num_deriv_jobs])
        else:
            if os.path.isfile('_num_deriv_jobs.pkl'):
                with open('_num_deriv_jobs.pkl', 'rb') as file: num_deriv_jobs = pickle.load(file)
            else:
                _run_batch_jobs(num_deriv_jobs, self._server_root_list[0], 0, self._prev_results)
                self._send_jobs_to_clients(num_deriv_jobs)
                with open('_num_deriv_jobs.pkl', 'wb') as file: pickle.dump(num_deriv_jobs, file)        

        if overlap:
            overlap_jobs = []
            job_pairs = []
            for deriv_job in num_deriv_jobs:
                if ref_job.excited_type != 'cas':
                    raise ValueError('Wavefunction overlaps are only available for CAS methods in TeraChem')
                opts = copy.copy(base_opts)
                job_results = deriv_job.results
                ref_results = ref_job.results
                opts['cvec1file'] = os.path.join(self._server_root_list[0], ref_results["job_scr_dir"], "CIvecs.Singlet.dat")
                opts['cvec2file'] = os.path.join(self._server_root_list[0], job_results["job_scr_dir"], "CIvecs.Singlet.dat")
                opts['orb1afile'] = os.path.join(self._server_root_list[0], ref_results["job_scr_dir"], "c0")
                opts['orb2afile'] = os.path.join(self._server_root_list[0], job_results["job_scr_dir"], "c0")
                opts['old_coors'] = os.path.join(self._server_root_list[0], ref_results["job_dir"], "geom.xyz")
                job = TCJob(job.geom, opts, 'ci_vec_overlap', ref_job.excited_type, ref_job.state, f'overlap_{deriv_job.name}', self._client_list[0])
                overlap_jobs.append(job)
                # deriv_to_overlap[deriv_job.jobID] = job.jobID
                job_pairs.append((deriv_job, job))

            if not _DEBUG:
                _run_batch_jobs(overlap_jobs, self._server_root_list[0], 0, self._prev_results)
            else:
                if os.path.isfile('_overlap_pairs.pkl'):
                    with open('_overlap_pairs.pkl', 'rb') as file: job_pairs = pickle.load(file)
                else:
                    _run_batch_jobs(overlap_jobs, self._server_root_list[0], 0, self._prev_results)
                    with open('_overlap_pairs.pkl', 'wb') as file: pickle.dump(job_pairs, file)
            

            #   make sure each returned job is in the same order as in job_pairs
            return_dict = {'num_deriv_jobs': [], 'overlap_jobs': []}
            for deriv_job, overlap_job in job_pairs:
                return_dict['num_deriv_jobs'].append(deriv_job)
                return_dict['overlap_jobs'].append(overlap_job)
            return return_dict
        
        else:
            return_dict = {'num_deriv_jobs': num_deriv_jobs, 'overlap_jobs': None}
            return return_dict

def _correct_signs_from_overlaps(job: TCJob, overlap_job: TCJob):
    '''
        Correct the sings of transition dipole moments and NACs based 
        on the overlaps with previous jobs.
    '''

    signs = np.sign(np.diag(overlap_job.results['ci_overlap']))
    n_states = len(job.results['energy'])

    #   correct the transition dipole moments
    for k in ['cas', 'cis']:
        key = f'{k}_transition_dipoles' 
        if key not in job.results:
            continue
        count = 0
        for i in range(n_states):
            for j in range(i+1, n_states):
                dipole = job.results[key][count]
                job.results[key][count] = (np.array(dipole)*signs[i]*signs[j]).tolist()
                count += 1

    #   correct the nonadibatic coupling
    if 'nacme' in job.results:
        idx1 = job.results['nacstate1']
        idx2 = job.results['nacstate2']
        job.results['nacme'] = (np.array(job.results['nacme'])*signs[idx1]*signs[idx2]).tolist()
    
def _correct_signs(job: TCJob, ref_job: TCJob):
    '''
        Correct the sings of transition dipole moments and NACs based 
        on the overlaps with previous jobs.
    '''
    _debug_print = False

    n_states = len(job.results['energy'])

    if 'cas_tr_resp_charges' in job.results:
        quant_key = 'cas_tr_resp_charges'
        exc_type = 'cas'
    elif 'cis_tr_resp_charges' in job.results:
        quant_key = 'cis_tr_resp_charges'
        exc_type = 'cis'
    elif 'cas_transition_dipoles' in job.results:
        quant_key = 'cas_transition_dipoles'
        exc_type = 'cas'
    elif 'cis_transition_dipoles' in job.results:
        quant_key = 'cis_transition_dipoles'
        exc_type = 'cis'
    else:
        warnings.warn(f'No transition charges or dipoles found in job {job}, cannot correct transition charges')
        # for key in job.results:
        #     print('    ', key)
        # input()
        return
    

    # if 'cas_tr_resp_charges' in job.results:
    #     exc_type = 'cas'
    # elif 'cis_tr_resp_charges' in job.results:
    #     exc_type = 'cis'
    # else:
    #     warnings.warn(f'cas_tr_resp_charges or cis_tr_resp_charges not found in job {job}, cannot correct transition charges')
    #     return

    #   Get the correct dipole key. Some CAS jobs don't have an 's' at the end
    # dipole_key = None
    dipole_key = f'{exc_type}_transition_dipoles'
    charge_key = f'{exc_type}_tr_resp_charges'
    # if f'{exc_type}_transition_dipole' in job.results:
    #     dipole_key = f'{exc_type}_transition_dipole'

    # elif f'{exc_type}_transition_dipoles' in job.results:
    #     dipole_key = f'{exc_type}_transition_dipoles' 

    # charges_key = f'{exc_type}_tr_resp_charges'
    quant_orig = np.array(job.results.get(quant_key, []))
    quant_ref = np.array(ref_job.results.get(quant_key, []))
    if quant_ref.shape[0] == 0:
        raise ValueError(f'{quant_key} not found in reference job {job}')

    min_RRMSE_all = []
    min_RRMSE = 1e20
    min_signs = None
    combos = itertools.combinations_with_replacement(range(n_states), n_states)
    used_signs = []

    #   we exhaustively search for the combination of sign flips that minimizes
    #   the agreement with the reference job. This is not a problem for only a
    #   small number of states, but will quickly become expensive with many states
    for c in combos:
        c_unique = set(c)

        used_signs.append(c_unique)

        #   each indix indicates a the state that is negated
        signs = np.ones(n_states, dtype=int)
        for i in c_unique:
            signs[i] = -1

        RRMSE = 0.0
        count = 0
        for i in range(0, n_states):
            for j in range(i+1, n_states):
                q_new = quant_orig[count]*signs[i]*signs[j]
                q_ref = quant_ref[count]
                RRMSE += np.sqrt(np.mean((q_new - q_ref)**2) / np.mean(q_ref**2))
                count += 1

        if RRMSE < 1e-04 and _debug_print:
            print('Found Low RRMSE: ', RRMSE, signs)
            count = 0
            for i in range(0, n_states):
                for j in range(i+1, n_states):
                    q_new = quant_orig[count]*signs[i]*signs[j]
                    q_ref = quant_ref[count]
                    print(  f'{i} {j} {q_ref} {q_new}')
                    count += 1



        min_RRMSE_all.append((signs, RRMSE))
        if RRMSE < min_RRMSE:
            min_signs = signs.copy()
            min_RRMSE = RRMSE


    if _debug_print:
        print('Min Signs: ', min_signs)
        print("Transition dipoles BEFORE sign corrections")
        for i in range(len(job.results[dipole_key])):
            fmt_str = '{:10.6f} '*3 + '|' + '{:10.6f} '*3 + '|' + '{:10.6f}'
            ref_d, job_d = ref_job.results[dipole_key][i], job.results[dipole_key][i]
            proj = np.dot(ref_d, job_d)/(np.linalg.norm(ref_d)*np.linalg.norm(job_d))
            print(fmt_str.format(*ref_d, *job_d, proj))

    #   correct the transition charges, dipoles, and dipole derivatives
    for key in [dipole_key, charge_key, 'cis_transition_dipole_deriv']:
        count = 0
        if key not in job.results:
            continue
        for i in range(0, n_states):
            for j in range(i+1, n_states):
                orig_val = np.array(job.results[key][count])
                job.results[key][count] = orig_val*min_signs[i]*min_signs[j]
                count += 1
                
    if _debug_print:
        print("Transition dipoles AFTER sign corrections")
        print("minimum RRMSE: ", min_RRMSE, min_signs)
        for i in range(len(job.results[dipole_key])):
            ref_d, job_d = ref_job.results[dipole_key][i], job.results[dipole_key][i]
            proj = np.dot(ref_d, job_d)/(np.linalg.norm(ref_d)*np.linalg.norm(job_d))
            print(fmt_str.format(*ref_d, *job_d, proj))


    #   correct the nonadibatic coupling
    if 'nacme' in job.results:
        idx1 = job.results['nacstate1']
        idx2 = job.results['nacstate2']
        job.results['nacme'] = (np.array(job.results['nacme'])*min_signs[idx1]*min_signs[idx2]).tolist()

def _run_batch_jobs(jobs_batch: TCJobBatch, prev_results=[]):

    for j in jobs_batch.jobs:
        j: TCJob
        job_opts =  j.opts

        client: TCClientExtra = j.client
        j.start_time = time.time()

        j.set_guess(client.results_history)
        client.log_message(f"Running {j.name}")
        print(f"Running {j.name}")

        max_tries = 5
        try_count = 0
        try_again = True
        while try_again:
            try:
                results = compute_job_sync(client, j.job_type, j.geom, 'angstrom', **job_opts)
                try_again = False
            except Exception as e:
                try_count += 1
                if try_count == max_tries:
                    try_again = False
                    print(e)
                    print("Server error recieved")
                    client.print_end_of_file()
                    print("    Will not try again")
                    exit()
                else:
                    try_again = True
                    print(e)
                    current_time = datetime.now()
                    formatted_time = current_time.strftime('%Y-%m-%d %H:%M:%S.%f')[:-3] 
                    print(f"Server error recieved at {formatted_time} on client {client}\n")
                    client.print_end_of_file()
                    print("    Trying to run job once more")
                    client.log_message(f"Server error recieved; trying to run job once more")
                    time.sleep(10)
                    
                    client.restart()
                    # client = TCRunner.restart_client(client)

        j.end_time = time.time()
        results['run'] = j.job_type
        TCRunner.append_output_file(results, client.server_root)
        results.update(job_opts)
        j.results = results.copy()


def format_output_LSCIVR(job_data: list[dict]):
    atoms = job_data[0]['atoms']
    n_atoms = len(atoms)
    
    energies = {}
    all_energies = []
    grads = {}
    nacs = {}
    trans_dips = {}
    for job in job_data:
        all_energies = job['energy']
        if job['run'] == 'gradient':
            state = job.get('cistarget', job.get('castarget', 0))
            grads[state] = np.array(job['gradient']).flatten()
            if isinstance(job['energy'], float):
                energies[state] = job['energy']
            else:
                energies[state] = job['energy'][state]
        elif job['run'] == 'coupling':
            state_1 = job['nacstate1']
            state_2 = job['nacstate2']
            nacs[(state_1, state_2)] = np.array(job['nacme']).flatten()
            nacs[(state_2, state_1)] = - nacs[state_1, state_2]

            if 'cis_transition_dipoles' in job:
                x = len(job['cis_transition_dipoles'])
                N = int((1 + int(np.sqrt(1+8*x)))/2)
                count = 0
                for i in range(0, N):
                    for j in range(i+1, N):
                        if (i, j) == (state_1, state_2):
                            trans_dips[(state_1, state_2)] = job['cis_transition_dipoles'][count]
                            trans_dips[(state_2, state_1)] = job['cis_transition_dipoles'][count]
                        count += 1
        elif job['run'] == 'gradient_est':
            state = job.get('cistarget', job.get('castarget', 0))
            grads[state] = np.array(job['gradient']).flatten()
            energies[state] = job['energy'][state]


    #   make sure there are the correct number of gradients and NACs
    n_states = len(grads)
    if n_states*(n_states-1) != len(nacs):
        raise RuntimeError('LSC-IVR requires a NAC vector for each gradient pair')
    
    #   make sure each grad pair has a NAC vector
    for grad_i in grads:
        for grad_j in grads:
            if grad_i == grad_j:
                continue
            if (grad_i, grad_j) not in nacs:
                raise RuntimeError('LSC-IVR requires a NAC vector for each gradient pair')

    #   print mapping
    ivr_energies = np.zeros(n_states)
    ivr_grads = np.zeros((n_states, n_atoms*3))
    ivr_nacs  = np.zeros((n_states, n_states, n_atoms*3))
    ivr_trans_dips = np.zeros((n_states, n_states, 3))
    print(" --------------------------------")
    print(" LSC-IVR to TeraChem")
    print(" state number mapping")
    print(" ---------------------------------")
    print(" LSC-IVR -->   QC  ")
    grads_in_order = sorted(list(grads.keys()))
    for i in range(n_states):
        qc_i = grads_in_order[i]
        print(f"   {i:2d}    -->  {qc_i:2d}")
        ivr_grads[i] = grads[qc_i]
        ivr_energies[i] = energies[qc_i]
        for j in range(n_states):
            if i <= j:
                continue
            qc_idx_j = grads_in_order[j]
            ivr_nacs[i, j] = nacs[(qc_i, qc_idx_j)]
            ivr_nacs[j, i] = nacs[(qc_idx_j, qc_i)]

            # ivr_trans_dips[i, j] = trans_dips[(qc_i, qc_idx_j)]
            # ivr_trans_dips[j, i] = trans_dips[(qc_idx_j, qc_i)]

            td = trans_dips.get((qc_i, qc_idx_j), None)
            if td is not None:
                ivr_trans_dips[i, j] = td
                ivr_trans_dips[j, i] = td
            else:
                ivr_trans_dips = None
    print(" ---------------------------------")

    return all_energies, ivr_energies, ivr_grads, ivr_nacs, ivr_trans_dips<|MERGE_RESOLUTION|>--- conflicted
+++ resolved
@@ -591,17 +591,8 @@
         # TCJobBatch.__batch_counter += 1
         # self.__batchID = TCJobBatch.__batch_counter
 
-<<<<<<< HEAD
-        # Link jobs to the batch
-        for job in self.jobs:
-            job.batch = self
-
-        # self._completed_jobs = {}
-        self._complete = False
-=======
         caller_info = self._get_caller_info()
         
->>>>>>> 3661e8d3
 
     def _get_caller_info(self):
         # This helps identify the function that created the object
@@ -939,80 +930,6 @@
         print('--------------------------------------')
         print()
 
-<<<<<<< HEAD
-
-        #   set up the servers
-        if len(tc_server_gpus) != 0:
-            hosts = []
-            if len(tc_server_gpus) != len(ports):
-                raise ValueError('Number of GPUs must match the number of servers')
-            for i, port in enumerate(ports):
-                host = start_TC_server(port, tc_server_gpus[i], server_roots[i])
-                hosts.append(host)
-
-        self._host_list = hosts
-        self._port_list = ports
-        self._server_root_list = server_roots
-        self._client_list = []
-
-        for h, p, s in zip(hosts, ports, server_roots):
-            if _DEBUG_TRAJ: 
-                self._client_list.append(None)
-                print('DEBUG_TRAJ set, TeraChem clients will not be opened')
-                break
-            client = TCClientExtra(host=h, port=p, server_root=s)
-            client.startup(max_wait=max_wait)
-            # client = self.get_new_client(h, p, max_wait=max_wait, server_root=s)
-            self._client_list.append(client)
-
-        self._client = self._client_list[0]
-        self._host = hosts[0]
-        self._port = ports[0]
-
-        self._atoms = np.copy(atoms)
-        self._masses = np.array([[qcel.periodictable.to_mass(symbol)]*3 for symbol in atoms]).flatten()
-        self._base_options = job_options.copy()
-
-        self._cas_guess = None
-        self._scf_guess = None
-        self._ci_guess = None
-
-        #   timings and server stalling
-        self._max_time_list = []
-        self._max_time = None
-        self._restart_on_stall = True
-        self._n_calls = 0
-        
-
-
-        #   assign particular job names to particular clients
-        self._client_assignments = tc_client_assignments
-        if len(self._client_assignments) != len(self._client_list) and len(self._client_assignments) != 0:
-            raise ValueError('Number of client assignments must match the number of clients')
-
-        self._prev_results = []
-        self._prev_jobs: list[TCJob] = []
-        self._frame_counter = 0
-        self._prev_ref_job = None
-        self._prev_job_batch: TCJobBatch = None
-
-
-        # Don't actually run terachem, instead load a trajectory from a file
-        self._debug_traj = []
-        if _DEBUG_TRAJ:
-            with open(_DEBUG_TRAJ, 'rb') as file:
-                self._debug_traj = pickle.load(file)
-
-        #   inteprolation
-        # self._energy_history = deque(maxlen=10)
-        self._es_history = ESResultsHistory()
-        self._phase_var_history = PhaseVarHistory()
-        self._grad_estimator = {g: GradEstimator(order=2, interval=3.0, name=f'grad_{g}') for g in self._grads}
-        self._grad_estimates = {g: None for g in self._grads}
-
-            
-=======
->>>>>>> 3661e8d3
     def report(self):
         return self._prev_job_batch
 
@@ -1248,7 +1165,6 @@
             with open(_SAVE_DEBUG_TRAJ, 'wb') as file:
                 pickle.dump(self._debug_traj, file)
 
-<<<<<<< HEAD
         all_energies, energies, grads, nacs, trans_dips = format_output_LSCIVR(job_batch.results_list)
         es_result = ESResults(None, all_energies, energies, grads, nacs, trans_dips, job_batch.timings)
 
@@ -1257,22 +1173,6 @@
     def run_new_geom_LEGACY(self, phase_vars: PhaseVars=None, geom=None):
         res = self.run_new_geom(phase_vars, geom)
         return (res.all_energies, res.elecE, res.grads, res.nacs, res.trans_dips, res.timings)
-=======
-        all_energies, elecE, grad, nac, trans_dips = format_output_LSCIVR(job_batch.results_list)
-        self._prev_job_batch = job_batch
-        
-        #   DEBUG: correct signs of NACs for the first frame
-        if self._initial_ref_nacs is not None:
-            print('SETTING INITIAL NACS FROM SETTINGS')
-            for i in range(nac.shape[0]):
-                for j in range(1, nac.shape[1]):
-                    sign = np.sign(np.dot(nac[i, j], self._initial_ref_nacs[i, j]))
-                    nac[i, j] = sign*nac[i, j]
-                    nac[j, i] = -nac[i, j]
-            self._initial_ref_nacs = None
-                
-        return (all_energies, elecE, grad, nac, trans_dips, job_batch.timings)
->>>>>>> 3661e8d3
 
 
     def _run_TC_new_geom_kernel(self, geom) -> TCJobBatch:
@@ -1543,12 +1443,8 @@
             clients_IDs_for_other = []
 
             #   assign clients specified in the client_assignments
-<<<<<<< HEAD
-            for i, names in enumerate(self._client_assignments):
-=======
             
             for i, names in enumerate(self._tc_client_assignments):
->>>>>>> 3661e8d3
                 names_list = names.copy()
                 if 'other' in names_list:
                     clients_IDs_for_other.append(i)
