--- conflicted
+++ resolved
@@ -21,11 +21,6 @@
 import subprocess as sp
 import random
 import pandas
-<<<<<<< HEAD
-=======
-import time
-import qcelemental as qcel
->>>>>>> d27599cc
 from pysces.input_simulation import *
 from pysces import input_simulation as opts # we should start moving the global variables to the opts module
 from pysces.input_gamess import nacme_option as opt 
