--- conflicted
+++ resolved
@@ -1,12 +1,8 @@
 # PySCES
 PySCES, **Py**thon code for Linearized **S**emi-**C**lassical Dynamics with On-the-fly **E**lectronic **S**tructure, is a highly parallelized code for ab initio nonadiabatic molecular dynamics using linearized semiclassical initial value representation (LSC-IVR). As of now, on-the-fly updates of electronic structure variables can be performed either by GPU-assisted electronic structure package, TeraChem, or, as its original implementation was structured, GAMESS. The code is intended for computing electronic population correlation functions through one of three population estimators: Wigner, semiclassical, or spin mapping population estimator. See the following references for the original implementation and the application of the code:
 
-<<<<<<< HEAD
-- K. Miyazaki and N. Ananth. "Nonadiabatic simulations of photoisomerization and dissociation in ethylene using ab initio classical trajectories," J. Chem. Phys. 159, 124110 (2023), https://doi.org/10.1063/5.0163371
-=======
 - K. Miyazaki and N. Ananth. "Nonadiabatic simulations of photoisomerization and dissociation in ethylene using ab initio classical trajectories," J. Chem. Phys. 159, 124110 (2023)
   - https://doi.org/10.1063/5.0163371
->>>>>>> 236e03a7
 
 References for the most recent implementation will be added as they become available.
 
