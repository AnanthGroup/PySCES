#!/usr/bin/env python3
# -*- coding: utf-8 -*-
"""
Created on Wed May  3 18:55:55 2023

@author: kenmiyazaki
@coauthors: Chris Myers, Tom Trepl
"""

"""
The repository of functions to perform ab initio LSC-IVR nonadiabatic 
dynamics of polyatomic molecules
"""
import numpy as np
import scipy.integrate as it
import os
import sys
import subprocess as sp
import random
import pandas
from input_simulation import * 
from input_gamess import nacme_option as opt 
from fileIO import SimulationLogger, write_restart, read_restart
# __location__ = os.path.realpath(os.path.join(os.getcwd(), os.path.dirname(__file__)))
__location__ = ''

from input_simulation import * 
    
# Physical constants and unit conversion factors
pi       = np.pi
hplanck  = 6.62607015*10**-34   # Planck's constant in SI
hbar     = hplanck/(2*pi)       # reduced Planck's constant in SI
clight   = 2.99792458*10**8     # speed of light in SI
kb       = 1.380649*10**-23     # Boltzmann constant
eh2j     = 4.359744650*10**-18  # Hartree to Joule
amu2au   = 1.822888486*10**3    # atomic mass unit to atomic unit 
autime2s = hbar/eh2j            # atomic unit time to second
au2fs    = autime2s*10**15      # atomic unit time to second
ang2bohr = 1.8897259886         # angstroms to bohr
k2autmp  = kb/eh2j              # Kelvin to atomic unit temperature
beta     = 1.0/(temp * k2autmp) # inverse temperature in atomic unit

#####################################################
### Read geometry & hessian file, returns 
### 1. AMU matrix
### 2. molecular xyz geometry
### 3. Normal mode frequencies
### 4. Normal mode reduced masses
### 5. L matrix (GAMESS hessian output)
### 6. U matrix (Hessian unitary matrix)
### 7. center of mass vector
####################################################
def get_geo_hess():
    if mol_input_format == "terachem":
        amu_mat, xyz_ang, frq, redmas, L, U, com_ang = get_geo_hess_terachem()
    elif mol_input_format == "gamess":
        amu_mat, xyz_ang, frq, redmas, L, U, com_ang = get_geo_hess_gamess()
    else:
        print("Error: get_geo_hess ran in undefined 'mol_input_format' case")        
        exit()
    return(amu_mat, xyz_ang, frq, redmas, L, U, com_ang)

def get_geo_hess_terachem():
    ##--------------------------------------------------
    ## 1 & 2 Read Cartesian coordinate of initial geometry
    ##--------------------------------------------------
    
    # initialize arrays
    amu = []
    xyz_ang = np.zeros(nnuc)
    amu_mat = np.zeros((nnuc,nnuc))
    
    n_vib_modes = nnuc - 6
    
    # Open TeraChem Geometry.frequencies.dat file from scratch dir
    # This file contains the geometry in bohr after removing the center of mass
    # Note: if a different file is used for coords, check whether COM is removed
    # Note: The xyz file is not used for this part of the code. It is only used for the labels
    with open(os.path.join(__location__,fname_tc_geo_freq)) as f:
        f_lines = f.readlines()
    
    # Coordinates start in second line
    for ia in range(0,natom):
        current_line = f_lines[ia+1].split()
        amu.append(float(current_line[0]))
        for ja in range(0,3):
            # mass entries in TC geometry frequencies file are in amu
            amu_mat[3*ia+ja,3*ia+ja] = float(current_line[0])
            # xyz entries in TC geometry file are in a.u.
            xyz_ang[3*ia+ja] = 1.0/ang2bohr * float(current_line[ja+1])

    ##--------------------------------------------------
    ## 4. Read in reduced mass
    ##--------------------------------------------------
    # Allocate reduced mass array
    #TODO tom: can be calulated - reading unnecessary
    redmas = np.zeros(nnuc) # in a.u.
   
    # Open Reduced.mass.dat
    with open(os.path.join(__location__,fname_tc_redmas)) as f:
        f_lines = f.readlines()
    
    # Read reduced masses   
    for ivm in range(0,n_vib_modes):
        current_line = f_lines[ivm+1].split()
        # keep first 6 entries empty for 3 trans. and 3 rot. modes
        # and convert from amu to a.u.
        redmas[ivm+6] = amu2au*float(current_line[2])

    ##--------------------------------------------------
    ## 3. Read in frequencies
    ## 5. Read in eigenvectors
    ##--------------------------------------------------
    # Definition of L:
    # Columns of L (e.g. L[:,0]) contain the eigenvectors
    # Rows of L (e.g. L[0,:]) contain (dx1/dq1, dx1/dq2, dx1/dq3, ...)
    # Note: L is not unitless! L has units 1/sqrt(amu)

    # Initialize structures
    # allocate frequencies array
    frq = np.zeros(nnuc)
    # L contains eigenvectors (EV). E.g. L[:,0] is the first EV
    L = np.zeros((nnuc,nnuc))
    with open(os.path.join(__location__,fname_tc_freq)) as f:
        f_lines = f.readlines()

    for ivm in range(0,n_vib_modes):
        # line begin (which contains the first data) of mode ivm
        # add 6 for the 6 header lines; 4 resembles number of columns
        lbegin = 6+int((ivm-ivm%4)/4)*((3*natom)+4)
        # column of mode ivm
        lcolumn = ivm%4
        # get frequency in 1/cm (skip 6 indices for trans+rot modes)
        # and convert to a.u. and scale by frq_scale
        frq[ivm+6] = f_lines[lbegin-2].split()[lcolumn]
        frq[ivm+6] = frq[ivm+6] * 2.0*pi*clight*100*autime2s*frq_scale
        # Write a warning if the frequency is negative
        if(frq[ivm+6] < 0.0): print(f"Warning: Vibrational normal mode {ivm} has a negative frequency - its initial momentum is set to 0.")
        # Get eigenvectors
        # For the x direction we need one more column, because this line also contains the atom number
        # (skip 6 indices in L for the trans+rot modes)
        for ia in range(0,natom):
            L[3*ia+0,ivm+6] = float(f_lines[lbegin+ia*3+0].split()[lcolumn+1])
            L[3*ia+1,ivm+6] = float(f_lines[lbegin+ia*3+1].split()[lcolumn+0])
            L[3*ia+2,ivm+6] = float(f_lines[lbegin+ia*3+2].split()[lcolumn+0])

    #TODO tom: remove the following begin debugging test
    #test_vec = L[:,6] #first EV
    #print(test_vec)
    #for i in range(0,nnuc):
    #    test_vec = L[i,:]
    #    #print("testvec",test_vec)
    #    print("L2-norm testvec",np.dot(test_vec,test_vec))
    #    print("tv*m(au)*tv",np.dot(test_vec,amu2au*np.matmul(amu_mat,test_vec)))
    #exit()
    # end TODO debugging test
    
    # -------------------------------------------------
    # 6. U matrix (mass-weighted eigenmodes)
    # -------------------------------------------------
    # U contains sqrt(mass)-weighted EV as rows. It has no units
    # U is defined in a transposed way compared to L, i.e.,
    # U[0,:] contains the first sqrt(mass)-weighted eigenvector.
    U = np.zeros((nnuc,nnuc))
    U = np.matmul(L.T,amu_mat**0.5) 

    # U is a unitary matrix and normalization is not necessary. 
    # If one still wants to do it, outcomment the following lines
    # imo, you would need to rescale the rows.
    #for i in range(7,nnuc):
    #    norm = sum(U[i,:]**2)
    #    U[i,:] = U[i,:]/np.sqrt(norm)

    # COM is already substracted in Geometry.Frequencies.dat but better save than sorry
    # compute center of mass and remove from geometry
    amu = np.array(amu)
    xyz_shaped = xyz_ang.reshape((-1, 3))
    com = np.average(xyz_shaped, axis=0, weights=amu)
    xyz_ang = (xyz_shaped - com).flatten()
    
    return(amu_mat, xyz_ang, frq, redmas, L, U, com)


def get_geo_hess_gamess():
    # Read Cartesian coordinate of initial geometry
    amu = []
    xyz_ang = np.zeros(nnuc)
    amu_mat = np.zeros((nnuc,nnuc))
    f = open(os.path.join(__location__,'geo_gamess'))
    f.readline()
    for i in range(natom):
        x = f.readline().split()
        amu.append(float(x[1]))
        for j in range(3):
            xyz_ang[3*i+j] = float(x[2+j])
    
    # Form a diagonal matrix for atomic masses in amu
    # WARNING by tom: presumably buggy
    # Afaik: The first column of geo_gamess contains 
    # the atomic charge, NOT the mass
    for i in range(natom):
        for j in range(3):
            amu_mat[3*i+j,3*i+j] = amu[i] 
    f.close()
    
    print(xyz_ang)
    # Read hessian from hess_gamess
    frq, redmas = np.zeros(nnuc), np.zeros(nnuc)
    L, U = np.zeros((nnuc,nnuc)), np.zeros((nnuc,nnuc))
    if nnuc%5 == 0:
        nchunk = int(nnuc/5)
    else:
        nchunk = int(nnuc/5) + 1
    nline = 6 + nnuc + 11
    f = open(os.path.join(__location__,'hess_gamess'))
    for ichunk in range(nchunk):
        if ichunk == nchunk-1:
            if nnuc%5 == 0:
                ncolumn = 5
            else:
                ncolumn = int(nnuc%5)
        else:
            ncolumn = 5
        
        for iline in range(nline):
            x = f.readline()
            if iline == 1:
                x = x.split()
                for icolumn in range(ncolumn):
                    frq[ichunk*5+icolumn] = float(x[icolumn])
            elif iline == 3:
                x = x.split()
                for icolumn in range(ncolumn):
                    redmas[ichunk*5+icolumn] = float(x[icolumn])
            elif iline >= 6:
                if iline < nnuc+6:
                    x = x.split()
                    for icolumn in range(ncolumn):
                        L[ichunk*5+icolumn, iline-6] = float(x[icolumn])
    f.close()
    
    # Convert frq & red. mass into atomic unit
    for i in range(nnuc):
        frq[i] *= 2.0*pi * clight*100 * autime2s * frq_scale
        redmas[i] *= amu2au
    
    # Redefine L so that the row of L, for example L(1,:),  
    # is (dx1/dq1, dx1/dq2, ..., dx1/dq3N)
    L = L.T
    
    # Define a unitary matrix U based on L
    U = np.zeros((nnuc,nnuc))
    U = np.matmul(L.T, amu_mat**0.5)

    # Have to normalize 'U'. 
    # Although it is supposed to be orthonormal already (otherwise not unitary), 
    # it is NOT apparently :(
    # Comment by tom: this is because the masses are read wrongly
    for i in range(nnuc):
        norm = sum(U[:,i]**2)
        new = U[:,i]/np.sqrt(norm)
        U = np.delete(U, i, axis=1)
        U = np.insert(U, i, new, axis=1)
   
    #   compute center of mass and remove from geometry
    amu = np.array(amu)
    xyz_shaped = xyz_ang.reshape((-1, 3))
    com = np.average(xyz_shaped, axis=0, weights=amu)
    xyz_ang = (xyz_shaped - com).flatten()
    
    return(amu_mat, xyz_ang, frq, redmas, L, U, com)


##############################################################################
### Read the initial geometry in xyz and rotate it into normal coordinates 
### to define the initial phase space displacement
##############################################################################
def get_normal_geo(U, xyz_ang, amu_mat, debug=False):
    # Define amu2au conversion factor as a matrix
    amu2au_mat = np.zeros((nnuc,nnuc))
    for i in range(nnuc):
        amu2au_mat[i,i] = amu2au
    
    # Convert nuclear geometry in angstrom into bohr
    xyz_bohr = xyz_ang * ang2bohr

    # Rotate Cartesian into normal coordinates
    # To do this, do q = M.(L.T).x = sqrt(M).U.x, where M is a diagonal matrix
    # of amu and L.T is the transpose of L, and U is the unitary transformation 
    # matrix. 
    # NOTE: The row of L.T as well as U is reading the GAMESS hessian matrix VERTICALLY.  
    normal_geo = np.matmul(U[6:,:], np.matmul(np.matmul(amu_mat, amu2au_mat)**0.5, xyz_bohr))

    if debug:
        print("U:\n",pandas.DataFrame(U))
        print("U U.T:\n",pandas.DataFrame(np.matmul(U,U.T)))
        print("amu_mat:\n",pandas.DataFrame(amu_mat))
        print("normal coords:\n",normal_geo)  


    return(normal_geo)
        
        
############################################################
### Sampling of initial phase space configurations using ### 
### random number generator.                             ###
############################################################
'''Nuclear phase space variables in harmonic approximation'''
def sample_nuclear(qcenter, frq):
    if(frq >= 0):
        # position
        Q = np.random.normal(loc=qcenter, scale=np.sqrt(1.0/(2.0*frq*np.tanh(beta*frq/2.0))))
        # momentum
        P = np.random.normal(loc=pN0, scale=np.sqrt(frq/(2.0*np.tanh(beta*frq/2.0))))
    else:
        Q = qcenter
        P = pN0
    return(Q, P)

'''Conventional LSC-IVR'''
def sample_conventionalLSC(qN0, frq):
    coord = np.zeros((2, ndof-6)) 
    
    # Sampling radius depends on the number of electronic states
    if nel == 2:
        r = 1.39758
    elif nel == 3:
        r = 1.55892
    elif nel == 4:
        r = 1.6726
    elif nel == 5:
        r = 1.76729
        
    # Electronic phase space variables
    for i in range(nel):
        theta = random.random()
        if i == init_state-1:
            x = r * np.cos(2.0*pi*theta)
            p = r * np.sin(2.0*pi*theta)
        else:
            x = np.sqrt(1.0/2.0) * np.cos(2.0*pi*theta)
            p = np.sqrt(1.0/2.0) * np.sin(2.0*pi*theta)

        coord[0,i] = x + q0[i]
        coord[1,i] = p + p0[i]
    
    # Nuclear phase space variables
    for i in range(nnuc-6):
        coord[0,i+nel],coord[1,i+nel] = sample_nuclear(qN0[i], frq[i+6])

#    # Nuclear phase space variables
#    for i in range(nnuc-6):
#        # position
#        coord[0,i+nel] = np.random.normal(loc=qN0[i], scale=np.sqrt(1.0/(2.0*frq[i+6]*np.tanh(beta*frq[i+6]/2.0))))
#        # momentum
#        coord[1,i+nel] = np.random.normal(loc=pN0, scale=np.sqrt(frq[i+6]/(2.0*np.tanh(beta*frq[i+6]/2.0))))
    
    return(coord)


'''Modified LSC-IVR'''
def sample_modifiedLSC(qN0, frq):
    coord = np.zeros((2, ndof-6)) 
    # Electronic phase space variables
    for i in range(nel):
        theta = random.random()
        if i == init_state-1:
            x = np.sqrt(3.0) * np.cos(2.0*pi*theta)
            p = np.sqrt(3.0) * np.sin(2.0*pi*theta)
        else:
            x = np.cos(2.0*pi*theta)
            p = np.sin(2.0*pi*theta)

        coord[0,i] = x + q0[i]
        coord[1,i] = p + p0[i]
    
    # Nuclear phase space variables
    for i in range(nnuc-6):
        coord[0,i+nel],coord[1,i+nel] = sample_nuclear(qN0[i], frq[i+6])
    
    return(coord)

'''Spin LSC-IVR'''
def sample_spinLSC(qN0, frq):
    coord = np.zeros((2, ndof-6)) 
    # Electronic phase space variables
    for i in range(nel):
        theta = random.random()
        if i == init_state-1:
            x = np.sqrt(8.0/3.0) * np.cos(2.0*pi*theta)
            p = np.sqrt(8.0/3.0) * np.sin(2.0*pi*theta)
        else:
            x = np.sqrt(2.0/3.0) * np.cos(2.0*pi*theta)
            p = np.sqrt(2.0/3.0) * np.sin(2.0*pi*theta)

        coord[0,i] = x + q0[i]
        coord[1,i] = p + p0[i]
    
    # Nuclear phase space variables
    for i in range(nnuc-6):
        coord[0,i+nel],coord[1,i+nel] = sample_nuclear(qN0[i], frq[i+6])
    
    return(coord)


####################################
### Get atomic symbols as a list ###
####################################
def get_atom_label():
    atoms = []
    if(mol_input_format == "gamess"):
      f = open(os.path.join(__location__,'geo_gamess'), 'r')
      f.readline()
    elif(mol_input_format == "terachem"):
      f = open(os.path.join(__location__,fname_tc_xyz), 'r')
      f.readline()
      f.readline()
    for i in range(natom):
        x = f.readline().split()
        atoms.append(x[0])
    return(atoms)


#########################################################################
### Rotate q&p sampled in normal coordinate into Cartesian coordinate ###
#########################################################################
def rotate_norm_to_cart(qN, pN, U, amu_mat):
    au_mass_half, au_mass_halfinv = np.zeros((nnuc,nnuc)), np.zeros((nnuc,nnuc))
    for i in range(nnuc):
        au_mass_half[i,i] = np.sqrt(amu_mat[i,i] * amu2au)
        au_mass_halfinv[i,i] = 1.0/np.sqrt(amu_mat[i,i] * amu2au)
    
    # To rotate normal coords q into Cartesian x, do x = Lq = (M**-1/2).(U.T).q 
    # where L is the matrix in GAMESS hessian output and U.T is the transpose
    # of the unitary transformation matrix. Likewise, to rotate normal coords 
    # momentum pN into Cartesian pCart, do pCart = (M**1/2).(U.T).pN
    # NOTE: The row of L as well as U.T is reading the GAMESS hessian output 
    # HORIZONTALLY.
    qCart = np.matmul(au_mass_halfinv, np.matmul(U[6:,:].T, qN))
    pCart = np.matmul(au_mass_half, np.matmul(U[6:,:].T, pN))
    return(qCart, pCart)


#####################################################
### Record the nuclear geometry at each time step ###
#####################################################
def record_nuc_geo(restart, total_time, atoms, qCart, com_ang=None, logger:SimulationLogger=None):
    if logger is not None:
        return logger._nuc_geo_logger.write(total_time, atoms, qCart/ang2bohr, com_ang)
    f = open(os.path.join(__location__, 'nuc_geo.xyz'), 'a')
    
    if com_ang is None:
        com_ang = np.zeros(3)

    qCart_ang = qCart/ang2bohr
    f.write('%d \n' %natom)
    f.write('%f \n' %total_time)
    for i in range(natom):
        f.write('{:<5s}{:>12.6f}{:>12.6f}{:>12.6f} \n'.format(
            atoms[i],
            qCart_ang[3*i+0] + com_ang[0],
            qCart_ang[3*i+1] + com_ang[1],
            qCart_ang[3*i+2] + com_ang[2]))
    f.close()
    return()


###########################################
### Update geo_gamess with new geometry ###
###########################################
def update_geo_gamess(atom_symbols, amu_mat, qCart):
    # Convert Bohr to Ang
    qCart_ang = qCart/ang2bohr
    #with open(os.path.join(__location__, 'progress.out'), 'a') as g:
    #    g.write('Check if geometry is in Ang \n')
    #    for i in range(natom):
    #        g.write('{:<16.10f}{:<16.10f}{:<16.10f} \n'.format(qCart[3*i+0],qCart[3*i+1],qCart[3*i+2]))
    #    g.write('\n')

    # Write a new geo_gamess
    f = open(os.path.join(__location__, 'geo_gamess'), 'w')
    f.write('%i \n' %natom)
    for i in range(natom):
        f.write('%s %6.1f %16.10f %16.10f %16.10f \n' 
                %(atom_symbols[i],amu_mat[3*i,3*i],qCart_ang[3*i+0],qCart_ang[3*i+1],qCart_ang[3*i+2]))
    f.close()
    return()


########################################################
### Write GAMESS CASSCF NACME calculation input file ###
########################################################
def write_gms_input(input_name, opt, atoms, amu_mat, cart_ang):
    input_file = input_name + '.inp'
    if os.path.exists(os.path.join(__location__, input_file)) == True:
        os.system('mv ' + input_file + ' ' + input_name + '_old.inp')
        f = open(os.path.join(__location__, input_file), 'w')
    else:
        f = open(os.path.join(__location__, input_file), 'w')
    
    f.write(' $system mwords=%d memddi=%d' %(opt['mwords'],opt['memddi']) +' parall='+opt['parall']+' $end \n')
    f.write(' $contrl exetyp='+opt['exetyp']+' runtyp='+opt['runtyp']+' scftyp='+opt['scftyp']+' dfttyp='+opt['dfttyp']+' \n')
    f.write('         units='+opt['units']+' mult=%d mplevl=%d ispher=%d maxit=%d' %(opt['mult'],opt['mplevl'],opt['ispher'],opt['maxit']) +' \n')
    f.write('         inttyp='+opt['inttyp']+' nosym=%d nprint=%d' %(opt['nosym'],opt['nprint']) +' $end \n')
    f.write(' $basis  gbasis='+opt['gbasis']+' ngauss=%d ndfunc=%d' %(opt['ngauss'],opt['ndfunc']) +' diffsp='+opt['diffsp']+' $end \n')
    f.write(' $scf    conv='+opt['conv']+' dirscf='+opt['dirscf']+' soscf='+opt['soscf']+' \n')
    f.write('         diis='+opt['diis']+' ethrsh=%d' %opt['ethrsh'] +' $end \n')
    f.write(' $mcscf  cistep='+opt['cistep']+' diabat='+opt['diabat']+' soscf='+opt['soscf']+' fullnr='+opt['fullnr']+' fors='+opt['fors']+'\n')
    f.write('         finci='+opt['finci']+' acurcy='+opt['acurcy']+' maxit=%d' %opt['maxit'] +' $end \n')
    f.write(' $det    ncore=%d nstate=%d' %(opt['ncore'],opt['nstate']) +' pures='+opt['pures']+' nact=%d nels=%d' %(opt['nact'],opt['nels']) +' \n')
    f.write('         iroot=%d' %opt['iroot'] +' wstate(1)='+opt['wstate']+' itermx=%d' %opt['itermx'] +' $end \n')
    f.write(' $cpmchf gcro='+opt['gcro']+' micit=%d kicit=%d' %(opt['micit'],opt['kicit']) +' prcchg='+opt['prcchg']+' prctol=%.1f' %opt['prctol'] +' \n')
    f.write('         napick='+opt['napick']+' nacst(1)='+opt['nacst']+' $end \n')
    if opt.get('guess', '') != '':
        f.write(' $guess  guess='+opt['guess']+' norb=%d' %opt['norb'] +' $end \n')
    f.write(' $data \n')
    f.write('comment comment comment \n')
    f.write(opt['sym']+' \n')
    for i in range(natom):
        f.write('{:<3s}{:<6.1f}{:>12.5f}{:>12.5f}{:>12.5f}\n'.format(atoms[i],amu_mat[3*i,3*i],cart_ang[3*i+0],cart_ang[3*i+1],cart_ang[3*i+2]))
    f.write(' $end \n')
    
    # Read and write guess orbitals 
    g = open(os.path.join(__location__, 'vec_gamess'), 'r')
    copy = False
    for line in g:
        if line.strip() == '$VEC':
            copy = True
        if copy:
            f.write(line)
        if line.strip() == '$END':
            copy = False
    g.close()
    f.close()
    
    return input_file


##########################################
### Write GAMESS job submission script ###
##########################################
def write_subm_script(input_name):
    script_name = 'run_' + input_name
    f = open(os.path.join(__location__, script_name), 'w')
    f.write('#!/bin/bash \n')
    f.write('#SBATCH -J ' + input_name + ' \n')
    f.write('#SBATCH -t 240:00:00 \n')
    f.write('#SBATCH -n ' + str(ncpu) + '\n')
    f.write('#SBATCH -N ' + str(nnode) + '\n')
    f.write('#SBATCH -p ' + partition + '\n')
#    f.write('#SBATCH --exclusive')
    f.write('#SBATCH -o %x.o%j \n')
    f.write('#SBATCH -e %x.e%j \n')
    f.write('scontrol show hostnames $SLURM_JOB_NODELIST > HostFile \n')
    f.write('for node in $(scontrol show hostnames $SLURM_NODELIST); do \n')
    f.write('   srun -N 1-1 -n 1 -w $node /usr/bin/mkdir -p /tmp/$SLURM_JOB_ID/ \n')
    f.write('done \n')
    f.write('sleep 4 \n')
    f.write('./runG_common_pool ' + input_name + '.inp ' + str(ncpu*nnode))
    f.close()
    return()
    

#####################################
### Call GAMESS NACME calculation ###
#####################################
def run_gms_cas(input_name, opt, atoms, amu_mat, qCart, submit_script_loc=None):
    # Convert Bohr into Angstrom
    qCart_ang = qCart/ang2bohr
    
    # Write an input file
    input_file = write_gms_input(input_name, opt, atoms, amu_mat, qCart_ang)
    
    if submit_script_loc is None:
        # Write a submission script
        write_subm_script(input_name)
        
        # change # ppn per node in 'rungms-pool' script
        with open(os.path.join(__location__, 'rungms-pool'), 'r') as g:
            all_lines = g.readlines()
            all_lines[509] = "      @ NSMPCPU = %d \n" %(ncpu)
                
        # Change the mode of submission script
        sp.run(['chmod', '777', 'run_%s' %input_name])
        
        # Submit the bash submission script to execute GAMESS
        sp.call('./run_%s' %input_name)
    else:
        #   call supplied submission script
        output_file = 'cas.out'
        script_loc = os.path.abspath(submit_script_loc)
        sp.call(f'{script_loc} {input_file} {output_file}'.split())
    print("DONE RUNNING CAS")

    return()


###############################################
### Read GAMESS NACME calculation .out file ###
###############################################
def read_gms_out(input_name):
    flag_grad = np.ones(nel)
    flag_nac = 1
    grad_exist = np.zeros(nel)
    nac = np.zeros((nel, nel, nnuc))
    energy = np.zeros(nel)
    gradient = np.zeros((nel, nnuc))
    out_file = input_name + '.out'
    
    with open(os.path.join(__location__, out_file), 'r') as f:
        for line in f:
            for i, elab_idx in enumerate(elab):
                if 'STATE-SPECIFIC GRADIENT OF STATE   ' + str(elab_idx) in line:
                    flag_grad[i] = 0
                    x = f.readline().split()
                    energy[i] = float(x[1])
                        
                    [f.readline() for k in range(2)]
                        
                    for j in range(natom):
                        x = f.readline().split()
                        for k in range(3):
                            gradient[i,3*j+k] = float(x[2+k])
                            
            if 'NONADIABATIC COUPLING MATRIX ELEMENT' in line:
                flag_nac = 0
                x = f.readline()
                for i in range(nel-1):
                    j = i + 1
                    while j < nel:
                        if 'STATE  ' + str(elab[j]) in x:
                            if 'STATE  ' + str(elab[i]) in x:
                                f.readline()
                                for k in range(natom):
                                    x = f.readline().split()
                                    for l in range(3):
                                        nac[j,i,3*k+l] = float(x[2+l])
                        nac[i,j,:] = -nac[j,i,:]
                        j += 1
    
    if any([el == 1 for el in flag_grad]):
        with open(os.path.join(__location__, 'progress.out'), 'a') as f:
            f.write('Error: State-specific gradients not found in .out. \n')
    if flag_nac == 1:
        with open(os.path.join(__location__, 'progress.out'), 'a') as f:
            f.write('Error: Non-adiabatic couplings not found in .out. \n')
    return(energy, gradient, nac, flag_grad, flag_nac)


###############################################
### Read GAMESS NACME calculation .dat file ###
###############################################
def read_gms_dat(input_name):
    flag_orb = 1
    dat_file = input_name + '.dat'
    with open(os.path.join(__location__, dat_file), 'r') as f:
        for line in f:
            if 'OPTIMIZED MCSCF' in line or 'MCSCF OPTIMIZED' in line:
                flag_orb = 0
                [f.readline() for i in range(2)]
                with open(os.path.join(__location__, 'vec_gamess'), 'w') as g:
                    copy = False
                    reading = True
                    while reading:
                        x = f.readline()
                        if '$VEC' in x:
                            copy = True
                        if copy:
                            g.write(x)
                        if '$END' in x:
                            copy = False
                            reading = False

    if flag_orb == 1:
        with open(os.path.join(__location__, 'progress.out'), 'a') as f:
            f.write('Error: Optimized orbitals not found in .dat. \n')
            
    return(flag_orb)


#####################################################################
### Compute equations of motion (mapping variables derivatives)   ###
### of adiabatic MM-ST Hamiltonian with the symmetrized potential ###
#####################################################################
def get_derivatives(au_mas, q, p, nac, grad, elecE):
    der = np.zeros((2, ndof))
    
    # Derivatives of elctronic mapping variables
    for i in range(nel):
        xdpm   = 0 # x*d*p/m
        pdpm   = 0 # p*d*p/m
        sum_DE = 0 # sum(Ei - Ej)
        for j in range(nel):
            if j != i:
                xdpm   += q[j] * np.matmul(nac[j,i,:], p[nel:]/au_mas)
                pdpm   += p[j] * np.matmul(nac[j,i,:], p[nel:]/au_mas)
                sum_DE += elecE[i] - elecE[j]
        # postions
        der[0, i] =  (1.0/nel) * p[i] * sum_DE + xdpm
        # momenta
        der[1, i] = -(1.0/nel) * q[i] * sum_DE + pdpm
    
    # Derivatives of nuclear mapping variables
    for n in range(nnuc):
        # positions
        der[0, nel+n] = p[nel+n]/au_mas[n]
        # momenta
        sum_dEdR   = 0
        p2x2_DdEdR = 0 # (pi^2 - pj^2 + qi^2 - qj^2) * (dEi/dR - dEj/dR)
        ppxx_DEnac = 0 # (pi * pj + qi * qj) * (Ej - Ei) * dij
        for i in range(nel):
            sum_dEdR  += grad[i,n]
            j = i + 1
            while j < nel:
                p2x2_DdEdR += (p[i]**2 - p[j]**2 + q[i]**2 - q[j]**2) * (grad[i,n] - grad[j,n])
                ppxx_DEnac += (p[i]*p[j] + q[i]*q[j]) * (elecE[j] - elecE[i]) * nac[i,j,n]
                j += 1
        der[1, nel+n] = -(1.0/nel) * sum_dEdR - (0.5/nel) * p2x2_DdEdR - ppxx_DEnac
            
    return(der)


##########################################################
### Compute the preductor of modified Euler integrator ###
##########################################################
def compute_ME_predictor(timestep, init_coord, der):
    pred = init_coord + der * timestep
    return(pred)
    

##########################################################
### Compute the corrector of modified Euler integrator ###
##########################################################
def compute_ME_corrector(timestep, init_coord, der1, der2):
    corr = init_coord + 0.5*(der1 + der2) * timestep
    return(corr)


#############################################################################
### Compute the predictor of 4th order Adams-Bashforth-Moulton integrator ###
#############################################################################
def compute_ABM_predictor(timestep, init_coord, f1, f2, f3, f4):
    pred = init_coord + timestep*(55.0*f1 - 59.0*f2 + 37.0*f3 - 9.0*f4)/24.0
    return(pred)


#############################################################################
### Compute the corrector of 4th order Adams-Bashforth-Moulton integrator ###
#############################################################################
def compute_ABM_corrector(timestep, init_coord, f1, f2, f3, f4):
    corr = init_coord + timestep*(9.0*f1 + 19.0*f2 - 5.0*f3 + f4)/24.0
    return(corr)


##############################################################################
### Compute the total energy of adiabatic mapping Hamiltonian defined with ###
### the symmetrized potential
##############################################################################
def get_energy(au_mas, q, p, elecE):
    # Nuclear part (sum of P**2/M)
    p2m_sum = 0
    for n in range(nnuc):
        p2m_temp = 0
        p2m_temp = p[nel+n]**2/au_mas[n]
        p2m_sum += p2m_temp
        
    # Electronic part ((pi2 - p2j + qi2 - qj2) * (Ei - Ej))
    p2x2_DE = 0
    for i in range(nel):
        j = i + 1
        while j < nel:
            p2x2_DE += (p[i]**2 - p[j]**2 + q[i]**2 - q[j]**2) * (elecE[i] - elecE[j])
            j += 1
    
    # Total energy at updated t
    energy = 0.5*p2m_sum + (1.0/nel)*sum(elecE) + (0.5/nel)*p2x2_DE
    return(energy)


# #######################################################
# ### Compute the population of the electronic states ###
# #######################################################
# def get_elec_pop(q, p):
#     total_pop = 0
#     pop = np.zeros(nel)
#     for i in range(nel):
#         pop[i] = 0.5*(q[i]**2 + p[i]**2 - 1.0)
#     total_pop = sum(pop)
#     return(pop, total_pop)


#############################################################################
### Propagate trajectoies using modified-Euler + Adams-Bashforth-Moulton
### integrator.
### Note: Sampling of the initial phase points is done in the normal 
### coordinates but the subsequesnt propagation is made in the Cartesian 
### coordinates. MUST BE CAREFUL on in which coordinate system each variable 
### is defined and especially, that the normal coodinates variables are 
### MASS-WEIGHTED.  
#############################################################################
'''Last edited by by Ken Miyazaki on 05/10/2023'''
def ME_ABM(restart, initq, initp, amu_mat, U, com_ang):
    force = np.zeros((2, ndof, 5))
    der   = np.zeros((2, ndof))
    coord = np.zeros((2, ndof, nstep+1))
    qpred, ppred, qcorr, pcorr = np.zeros(ndof), np.zeros(ndof), np.zeros(ndof), np.zeros(ndof)
    energy = np.zeros(nstep+1)
    input_name = 'cas'
    flag_energy, flag_orb, flag_grad, flag_nac = 0, 0, 0, 0
    
    # Format descriptor depending on the number of electronic states
    total_format = '{:>12.4f}{:>12.5f}'
    for i in range(nel):
        total_format += '{:>12.5f}'
    total_format += '\n'
    
    # Initialization
    if restart == 0: # If this is not a restart run
        x, initial_time = 0.0, 0.0
        q, p    = np.zeros(ndof), np.zeros(ndof)          # collections of all mapping variables
        q[:nel], p[:nel] = initq[:nel], initp[:nel]
        qN, pN  = initq[nel:], initp[nel:]                # collections of nuclear variables in normal coordinate
        qC, pC  = rotate_norm_to_cart(qN, pN, U, amu_mat) # collections of nuclear variables in Cartesian coordinate
        q[nel:], p[nel:] = qC, pC

        # Get atom labels
        atoms = get_atom_label()
        
        # Write initial nuclear geometry in the output file
        record_nuc_geo(restart, x, atoms, qC, com_ang)
        
    elif restart == 1: # If this is a restart run
        q, p    = np.zeros(ndof), np.zeros(ndof)
        # Read the restart file
        with open(os.path.join(__location__, 'restart.out'), 'r') as ff:
            ff.readline() 
            for i in range(ndof):
                x = ff.readline().split()
                q[i], p[i] = float(x[0]), float(x[1]) # Mapping variables already in Cartesian coordinate
            [ff.readline() for i in range(2)]
            for t in range(4):
                ff.readline()
                for i in range(ndof):
                    x = ff.readline().split()
                    force[0,i,t], force[1,i,t] = float(x[0]), float(x[1]) # derivative of each MV
                ff.readline()
            ff.readline()
            init_energy = float(ff.readline()) # Total energy
            [ff.readline() for i in range(2)]
            initial_time = float(ff.readline()) # Total simulation time at the beginning of restart run
            x = initial_time       
 
        qC, pC  = q[nel:], p[nel:]
        
        # Get atom labels
        atoms = get_atom_label()
    
    X = []
    X.append(x)
    proceed = True # Error detector
    terminate = False # Detect the end of the loop
    while proceed and not terminate:
        au_mas = np.diag(amu_mat) * amu2au # masses of atoms in atomic unit
        
        # Update geo_gamess with qC
        update_geo_gamess(atoms, amu_mat, qC)
        
        # Call GAMESS to compute E, dE/dR, and NAC
        run_gms_cas(input_name, opt, atoms, amu_mat, qC)

        # Read GAMESS out file
        elecE, grad, nac, flag_grad, flag_nac = read_gms_out(input_name)
        if any([el == 1  for el in flag_grad]) or flag_nac == 1:
            proceed = False
            break
        
        # Read GAMESS dat file
        flag_orb = read_gms_dat(input_name)
        if flag_orb == 1:
            proceed = False
            break
        
        # Record the initial coordinate
        coord[0,:,0] = q
        coord[1,:,0] = p
        
        with open(os.path.join(__location__, 'progress.out'), 'a') as f:
            f.write('Total number of steps in the simulation: %s \n' %nstep)
            f.write('\n')
        
        if restart == 0:
            ##############################
            ### Modified-Euler routine ###
            ##############################
            # Timestep is made intentionally small because this is a preliminary propagation.
            for t in range(3):
                # Get derivatives
                der = get_derivatives(au_mas, q, p, nac, grad, elecE)
                force[:,:,-(t+2)] = der
                
                # Make predictions
                for i in range(ndof):
                    qpred[i] = compute_ME_predictor(-timestep/200, q[i], force[0,i,-(t+2)])
                    ppred[i] = compute_ME_predictor(-timestep/200, p[i], force[1,i,-(t+2)])
                qC = qpred[nel:]
                
                # Update geo_gamess with qC
                update_geo_gamess(atoms, amu_mat, qC)
                
                # Call GAMESS to compute E, dE/dR, and NAC
                run_gms_cas(input_name, opt, atoms, amu_mat, qC)
                
                # Read GAMESS out file
                elecE, grad, nac, flag_grad, flag_nac = read_gms_out(input_name)
                if any([el == 1 for el in flag_grad]) or flag_nac == 1:
                    proceed = False
                    break
                
                # Read GAMESS dat file
                flag_orb = read_gms_dat(input_name)
                if flag_orb == 1:
                    proceed = False
                    break
                
                # Get derivatives at the predicted coordinates
                der = get_derivatives(au_mas, qpred, ppred, nac, grad, elecE)
                force[:,:,-(t+3)] = der
                
                # Make corrections
                for i in range(ndof):
                    qcorr[i] = compute_ME_corrector(-timestep/200, q[i], force[0,i,-(t+2)], force[0,i,-(t+3)])
                    pcorr[i] = compute_ME_corrector(-timestep/200, p[i], force[1,i,-(t+2)], force[1,i,-(t+3)])
                qC = qcorr[nel:]
                
                # Save the corrected coordinates
                q, p = qcorr, pcorr
                
                # Update geo_gamess with qC
                update_geo_gamess(atoms, amu_mat, qC)
                
                # Call GAMESS to compute E, dE/dR, and NAC
                run_gms_cas(input_name, opt, atoms, amu_mat, qC)
                
                # Read GAMESS out file
                elecE, grad, nac, flag_grad, flag_nac = read_gms_out(input_name)
                if any([el == 1 for el in flag_grad]) or flag_nac == 1:
                    proceed = False
                    break
                
                # Read GAMESS dat file
                flag_orb = read_gms_dat(input_name)
                if flag_orb == 1:
                    proceed = False
                    break
        
        ###################
        ### ABM routine ###
        ###################
        if restart == 0:
            # Reset the mapping variables for the initial condition at t=0
            q, p    = np.zeros(ndof), np.zeros(ndof)          
            q[:nel], p[:nel] = initq[:nel], initp[:nel]
            qN, pN  = initq[nel:], initp[nel:]
            qC, pC  = rotate_norm_to_cart(qN, pN, U, amu_mat)
            q[nel:], p[nel:] = qC, pC
            
            # Total initial energy at t=0
            init_energy = get_energy(au_mas, q, p, elecE)
            with open(os.path.join(__location__, 'energy.out'), 'a') as g:
                g.write(total_format.format(x, init_energy, *elecE))
        
        flag_energy = 0
        old_energy = init_energy
        energy[0] = init_energy
        
        qcorr, pcorr = np.zeros(ndof), np.zeros(ndof)
        
        '''Propagation loop'''
        with open(os.path.join(__location__, 'progress.out'), 'a') as f:
            for t in range(1,nstep+1,1):
                f.write('t index = %d \n' %t)
                
                # Make a prediction of phase space variables using 4 preceding derivatives
                for j in range(ndof):
                    qpred[j] = compute_ABM_predictor(timestep, q[j], force[0,j,-2], force[0,j,-3], force[0,j,-4], force[0,j,-5])
                    ppred[j] = compute_ABM_predictor(timestep, p[j], force[1,j,-2], force[1,j,-3], force[1,j,-4], force[1,j,-5])
                qC = qpred[nel:]
                
                # Update geo_gamess with qC
                update_geo_gamess(atoms, amu_mat, qC)
                
                # Call GAMESS to compute E, dE/dR, and NAC
                run_gms_cas(input_name, opt, atoms, amu_mat, qC)
                
                # Read GAMESS out file
                elecE, grad, nac, flag_grad, flag_nac = read_gms_out(input_name)
                if any([el == 1 for el in flag_grad]) or flag_nac == 1:
                    proceed = False
                    break
                
                # Read GAMESS dat file
                flag_orb = read_gms_dat(input_name)
                if flag_orb == 1:
                    proceed = False
                    break
                
                # Get derivatives at the predicted coordinates
                der = get_derivatives(au_mas, qpred, ppred, nac, grad, elecE)
                force[:,:,-1] = der # update the most recent force
                
                # Compute correctors using the predicted derivatives and 3 preceding derivatives
                for j in range(ndof):
                    qcorr[j] = compute_ABM_corrector(timestep, q[j], force[0,j,-1], force[0,j,-2], force[0,j,-3], force[0,j,-4])
                    pcorr[j] = compute_ABM_corrector(timestep, p[j], force[1,j,-1], force[1,j,-2], force[1,j,-3], force[1,j,-4])
                qC, pC = qcorr[nel:], pcorr[nel:]
                
                # Update geo_gamess with qC
                update_geo_gamess(atoms, amu_mat, qC)
                
                # Call GAMESS to compute E, dE/dR, and NAC
                run_gms_cas(input_name, opt, atoms, amu_mat, qC)
                
                # Read GAMESS out file
                elecE, grad, nac, flag_grad, flag_nac = read_gms_out(input_name)
                if any([el == 1 for el in flag_grad]) or flag_nac == 1:
                    proceed = False
                    break
                
                # Read GAMESS dat file
                flag_orb = read_gms_dat(input_name)
                if flag_orb == 1:
                    proceed = False
                    break
                
                # Compute total energy
                new_energy = get_energy(au_mas, qcorr, pcorr, elecE)
                f.write('Energy = {:<12.6f} \n'.format(new_energy))
                
                # Redefine the newest derivatives using the corrected phase space values
                der = get_derivatives(au_mas, qcorr, pcorr, nac, grad, elecE)
                force[:,:,-1] = der # update the most recent force
                
                # Check energy conservation
                if (init_energy-new_energy)/init_energy > 0.02: # 2% deviation = terrible without doubt
                    flag_energy = 1
                    proceed = False
                    break
                
                # Update energy, derivatives, coordinates, and total time
                old_energy    = new_energy
                energy[t]     = new_energy
                q             = qcorr
                p             = pcorr
                coord[0,:,t]  = qcorr
                coord[1,:,t]  = pcorr
                force[:,:,-5] = force[:,:,-4]
                force[:,:,-4] = force[:,:,-3]
                force[:,:,-3] = force[:,:,-2]
                force[:,:,-2] = force[:,:,-1]
                x            += timestep
                X.append(x)
                
                # Record nuclear geometry in angstrom
                record_nuc_geo(restart, x, atoms, qC, com_ang)
                
                # Record the electronic state energies
                with open(os.path.join(__location__, 'energy.out'), 'a') as g:
                    g.write(total_format.format(x, new_energy, *elecE))

                if t == nstep:
                    terminate = True
                    f.write('Propagated to the final time step.\n')
                    break  

    if any([el == 1  for el in flag_grad]) or flag_nac == 1:
        with open(os.path.join(__location__, 'progress.out'), 'a') as f:
            f.write('CAS gradient failure. \n.')
    elif flag_orb == 1: 
        with open(os.path.join(__location__, 'progress.out'), 'a') as f:
            f.write('CAS orbital not obtained. \n.')
    elif flag_energy == 1: # If E conservation error is raised
        with open(os.path.join(__location__, 'progress.out'), 'a') as f:
            f.write('Energy deviated by more than 2%; Energy conservation failed.\n')  
    elif flag_energy == 0: # If no E conservation error is raised
        if all([el == 0 for el in flag_grad]) and flag_nac == 0:
            ############################
            ### Write a restart file ###
            ############################
            with open(os.path.join(__location__, 'restart.out'), 'w') as gg:
                # Write the coordinates
                gg.write('Coordinates (a.u.) at the last update: \n')
                for i in range(ndof):
                    gg.write('{:>16.10f}{:>16.10f} \n'.format(coord[0,i,t], coord[1,i,t]))
                gg.write('\n')
                
                # Write the forces
                gg.write('Forces (a.u.) at the last 4 time steps: \n')
                gg.write('t = -3 \n')
                for i in range(ndof):
                    gg.write('{:>16.10f}{:>16.10f} \n'.format(force[0,i,-4], force[1,i,-4]))
                gg.write('\n')
                gg.write('t = -2 \n')
                for i in range(ndof):
                    gg.write('{:>16.10f}{:>16.10f} \n'.format(force[0,i,-3], force[1,i,-3]))
                gg.write('\n')
                gg.write('t = -1 \n')
                for i in range(ndof):
                    gg.write('{:>16.10f}{:>16.10f} \n'.format(force[0,i,-2], force[1,i,-2]))
                gg.write('\n')
                gg.write('t = 0 \n')
                for i in range(ndof):
                    gg.write('{:>16.10f}{:>16.10f} \n'.format(force[0,i,-1], force[1,i,-1]))
                gg.write('\n')
                
                # Record the energy and the total time
                gg.write('Energy at the last time step \n')
                gg.write('{:>16.10f} \n'.format(energy[t]))
                gg.write('\n')
                
                # Record the total time
                gg.write('Total time in a.u. \n')
                gg.write('{:>16.10f} \n'.format(X[-1]))
                gg.write('\n')
        
    return(np.array(X), coord, flag_energy, flag_grad, flag_nac, flag_orb, initial_time)



# =============================================================================
#           Modified Midpoint Method for Bulirsch-Stoer integrator
# yStop = integrate(F,x,y,xStop,tol=1.0e-6)
#
# Modified midpoint method for solving the initial value problem y’ = F(x,y}.
#     x,y = initial conditions (y: 2*ndof dimensional vector)
#   xStop = terminal value of x
#   yStop = y(xStop)
#       F = user-supplied function that returns the array F(x,y)={y’[0],y’[1],...,y’[n-1]}.
# =============================================================================
def integrate(F, xvar, yvar, xStop, tol, input_name, atoms, amu_mat, qC):

   def midpoint(F, x, y, xStop, nSteps):
      proceed = True

      ### Midpoint formula ###
      au_mas = np.diag(amu_mat) * amu2au
      h  = (xStop - x)/nSteps
      y0 = y.copy()
      y1 = np.zeros(2*ndof)
      y2 = np.zeros(2*ndof)
      for i in range(2*ndof):
         if i < ndof:
            y1[i] = y0[i] + h*F[0,i] # position
         elif i >= ndof:
            y1[i] = y0[i] + h*F[1,i-ndof] # momentum

      # ES calculation at y1
      qC = y1[nel:ndof]
#      update_geo_gamess(atoms, amu_mat, qC)
      with open(os.path.join(__location__, 'progress.out'), 'a') as aa:
         aa.write('CAS calculation at the beginning of midpoint routine (t=%.4f)\n' %(x+h))
      run_gms_cas(input_name, opt, atoms, amu_mat, qC)
      elecE, grad, nac, flag_grad, flag_nac = read_gms_out(input_name)
      if any([el == 1 for el in flag_grad]) or flag_nac == 1:
         proceed = False
      flag_orb = read_gms_dat(input_name)
      if flag_orb == 1:
         proceed = False

      if proceed:
         # Get derivatives at y1
         F = get_derivatives(au_mas, y1[:ndof], y1[ndof:], nac, grad, elecE)

         # General steps for yn
         for nn in range(nSteps-1):
            if not proceed:
               break
            else:
               x += h
               for i in range(2*ndof):
                  if i < ndof:
                     y2[i] = y0[i] + 2.0*h*F[0,i]
                  elif i >= ndof:
                     y2[i] = y0[i] + 2.0*h*F[1,i-ndof]
                  y0[i] = y1[i]
                  y1[i] = y2[i]
 
               # ES calculation at yn
               qC = y2[nel:ndof]
#               update_geo_gamess(atoms, amu_mat, qC)
               run_gms_cas(input_name, opt, atoms, amu_mat, qC)
               elecE, grad, nac, flag_grad, flag_nac = read_gms_out(input_name)
               if any([el == 1 for el in flag_grad]) or flag_nac == 1:
                  proceed = False
               flag_orb = read_gms_dat(input_name)
               if flag_orb == 1:
                  proceed = False
               if proceed:
                  # Get derivatives at yn
                  F = get_derivatives(au_mas, y2[:ndof], y2[ndof:], nac, grad, elecE)

      if not proceed:
         sys.exit("Electronic structure calculation failed in midpoint algorithm. Exitting.")

      # Compute the coordinates at t=x+H
      result = np.zeros(2*ndof)
      for i in range(2*ndof):
         if i < ndof:
            result[i] = 0.5*(y1[i] + y0[i] + h*F[0,i])
         elif i >= ndof:
            result[i] = 0.5*(y1[i] + y0[i] + h*F[0,i-ndof])

      return(result)
  
   def richardson(r, k):
      ### Richardson's extrapolation ###
      for j in range(k-1,0,-1):
         const = (k/(k-1.0))**(2.0*(k-j))
         r[j]  = (const*r[j+1]-r[j])/(const-1.0)
      return

   ###########################################
   ### Here starts the "integrate" routine ###
   ###########################################
   with open(os.path.join(__location__, 'progress.out'), 'a') as g:
      g.write('Inside the subroutine "integrate"\n')
   kMax = 9 
   n    = 2*ndof
   r    = np.zeros((kMax,n))
   # Start with 2 integration steps
   nSteps = 2
   with open(os.path.join(__location__, 'progress.out'), 'a') as g:
      g.write('\n')
      g.write('Midpoint method with nSteps = %d\n' %(nSteps))
   r[1]   = midpoint(F,xvar,yvar,xStop,nSteps) # Coordinate at t=x+H through 2 steps
   r_old  = r[1].copy()
   # Increase the number of integration points by 2, do midpoint method,
   # and refine the result by Richardson extrapolation
   for k in range(2,kMax):
      nSteps = 2*k
      with open(os.path.join(__location__, 'progress.out'), 'a') as g:
         g.write('\n')
         g.write('Midpoint method with nSteps = %d\n' %(nSteps))
      r[k]   = midpoint(F,xvar,yvar,xStop,nSteps) # Coordinates at t=x+H through 2*k steps
      with open(os.path.join(__location__, 'progress.out'), 'a') as g:
         g.write('Rechardson Extrapolation to refine the midpoint step\n')
      richardson(r,k)
      # Compute RMS change in the solution
      er = np.sqrt(sum((r[1]-r_old)**2)/n)
      with open(os.path.join(__location__, 'progress.out'), 'a') as g:
         g.write('ERROR = %.3e\n' %(er))
      # Check for convergence
      if er < tol: 
         return(r[1])
      r_old = r[1].copy()
      if k == kMax-1:
         sys.exit("nSteps > 16. Consider to reduce H.")

   sys.exit("Midpoint method did not converge.")   


# =============================================================================
# X, Y = BulStoer(x,q,p,xStop,H,tol=10**-6)

# Simplified Bulirsch-Stoer method for solving the initial value problem
# {y}' = {F(x,{y})}, where {y}={y[0],y[1],...,y[n-1]}

# x, y  = initial conditions
# xStop = terminal value of x
# H     = increment of x at which results are stored
# F     = user-supplied function that returns the array F(x,y)={y'[0],y'[1],...,y'[n-1]}
# =============================================================================
def BulStoer(initq,initp,xStop,H,tol,restart,amu_mat,U, com_ang):
   proceed      = True
   input_name   = 'cas'
   au_mas = np.diag(amu_mat) * amu2au # masses of atoms in atomic unit (vector)

   # Format descriptor depending on the number of electronic states
   total_format = '{:>12.4f}{:>12.5f}' # "time" "total"
   for i in range(nel):
      total_format += '{:>12.5f}' # "elec1" "elec2" ...
   total_format += '\n'

   ### Initial-time property calculation ###
   with open(os.path.join(__location__, 'progress.out'), 'a') as f:
      f.write("Initial property evaluation started.\n")
   if restart == 0:
      x       = 0.0
      initial_time = 0.0
      q, p    = np.zeros(ndof), np.zeros(ndof)          # collections of all mapping variables
      q[:nel], p[:nel] = initq[:nel], initp[:nel]
      qN, pN  = initq[nel:], initp[nel:]                # collections of nuclear variables in normal coordinate
      qC, pC  = rotate_norm_to_cart(qN, pN, U, amu_mat) # collections of nuclear variables in Cartesian coordinate
      q[nel:], p[nel:] = qC, pC
      y = np.concatenate((q, p))

      # Get atom labels
      atoms = get_atom_label()

      # Write initial nuclear geometry in the output file
      record_nuc_geo(restart, x, atoms, qC, com_ang)

      # Update geo_gamess with qC
      update_geo_gamess(atoms, amu_mat, qC)
  
      # Call GAMESS to compute E, dE/dR, and NAC
      run_gms_cas(input_name, opt, atoms, amu_mat, qC)
      elecE, grad, nac, flag_grad, flag_nac = read_gms_out(input_name)
      if any([el == 1  for el in flag_grad]) or flag_nac == 1:
         proceed = False
      flag_orb = read_gms_dat(input_name)
      if flag_orb == 1:
         proceed = False

      if not proceed:
         sys.exit("Electronic structure calculation failed at initial time. Exitting.")

      # Total initial energy at t=0
      init_energy = get_energy(au_mas, q, p, elecE)
      with open(os.path.join(__location__, 'energy.out'), 'a') as g:
         g.write(total_format.format(x, init_energy, *elecE))

      # Get derivatives at t=0
      F = get_derivatives(au_mas, q, p, nac, grad, elecE)

   elif restart == 1:
      q, p = np.zeros(ndof), np.zeros(ndof)
      F = np.zeros((2,ndof))
      # Read the restart file
      with open(os.path.join(__location__, 'restart.out'), 'r') as ff:
         ff.readline() 
         for i in range(ndof):
            x = ff.readline().split()
            q[i], p[i] = float(x[0]), float(x[1]) # Mapping variables already in Cartesian coordinate
         [ff.readline() for i in range(2)]

         for i in range(ndof):
            x = ff.readline().split()
            F[0,i], F[1,i] = float(x[0]), float(x[1]) # derivative of each MV
         [ff.readline() for i in range(2)]

         init_energy = float(ff.readline()) # Total energy
         [ff.readline() for i in range(2)]

         initial_time = float(ff.readline()) # Total simulation time at the beginning of restart run
         x = initial_time       
 
      qC, pC = q[nel:], p[nel:]
      y = np.concatenate((q, p))
      
      # Get atom labels
      atoms = get_atom_label()
   
   X,Y = [],[]
   X.append(x)
   Y.append(y)
   flag_energy = 0
   flag_grad   = 0
   flag_nac    = 0
   flag_orb    = 0
   energy      = [init_energy]
   with open(os.path.join(__location__, 'progress.out'), 'a') as f:
      f.write("Initilization done. Move on to propagation routine.\n")
   
   while x < xStop:
      if not proceed:
         sys.exit("Electronic structure calculation failed in Bulirsch-Stoer routine. Exitting.")
      else:
         H  = min(H, xStop-x)
         with open(os.path.join(__location__, 'progress.out'), 'a') as f:
            f.write('\n')
            f.write('Starting modified midpoint + Richardson extrapolation routine.\n')
         y  = integrate(F,x,y,x+H,tol,input_name,atoms,amu_mat,qC) # midpoint method
         x += H
         X.append(x)
         Y.append(y)
         
         # ES calculation at new y
         with open(os.path.join(__location__, 'progress.out'), 'a') as f:
            f.write('\n')
            f.write('Midpoint+Richardson step has been accepted.\n')
         qC = y[nel:ndof]
         update_geo_gamess(atoms, amu_mat, qC)
         run_gms_cas(input_name, opt, atoms, amu_mat, qC)
         elecE, grad, nac, flag_grad, flag_nac = read_gms_out(input_name)
         if any([el == 1 for el in flag_grad]) or flag_nac == 1:
            proceed = False
         flag_orb = read_gms_dat(input_name)
         if flag_orb == 1:
            proceed = False

         if proceed:
            # Get derivatives at new y
            F = get_derivatives(au_mas, y[:ndof], y[ndof:], nac, grad, elecE)
         
            # Compute energy
            new_energy = get_energy(au_mas, y[:ndof], y[ndof:], elecE)
            with open(os.path.join(__location__, 'progress.out'), 'a') as f:
               f.write('Energy = {:<12.6f} \n'.format(new_energy))

            # Check energy conservation
            if (init_energy-new_energy)/init_energy > 0.02: # 2% deviation = terrible without doubt
               flag_energy = 1
               proceed = False
               sys.exit("Energy conservation failed during the propagation. Exitting.")

            # Update energy, derivatives, coordinates, and total time
            old_energy  = new_energy
            energy.append(new_energy)

            # Record nuclear geometry in angstrom
            record_nuc_geo(restart, x, atoms, qC, com_ang)

            # Record the electronic state energies
            with open(os.path.join(__location__, 'energy.out'), 'a') as g:
               g.write(total_format.format(x, new_energy, *elecE))

            if x == xStop:
               with open(os.path.join(__location__, 'progress.out'), 'a') as f:
                  f.write('Propagated to the final time step.\n')

   coord = np.zeros((2,ndof,len(Y)))
   for i in range(len(Y)):
      coord[0,:,i] = Y[i][:ndof]
      coord[1,:,i] = Y[i][ndof:]

   ############################
   ### Write a restart file ###
   ############################
   with open(os.path.join(__location__, 'restart.out'), 'w') as gg:
       # Write the coordinates
       gg.write('Coordinates (a.u.) at the last update: \n')
       for i in range(ndof):
           gg.write('{:>16.10f}{:>16.10f} \n'.format(coord[0,i,-1], coord[1,i,-1]))
       gg.write('\n')

       # Write the deerivatives
       gg.write('Forces (a.u.) at the last update: \n')
       for i in range(ndof):
           gg.write('{:>16.10f}{:>16.10f} \n'.format(F[0,i],F[1,i]))
       gg.write('\n')

       # Record the energy and the total time
       gg.write('Energy at the last time step \n')
       gg.write('{:>16.10f} \n'.format(energy[-1]))
       gg.write('\n')

       # Record the total time
       gg.write('Total time in a.u. \n')
       gg.write('{:>16.10f} \n'.format(x))
       gg.write('\n')

   return(np.array(X), coord, initial_time)


'''
Function to take one integration step by 4th-order Runge-Kutta
'''
def integrate_rk4(elecE, grad, nac, xvar, yvar, xStop, amu_mat):
   au_mas = np.diag(amu_mat) * amu2au
   h  = xStop - xvar
   y0 = yvar.copy()
   y1 = np.zeros(2*ndof)
   y2 = np.zeros(2*ndof)
   y3 = np.zeros(2*ndof)

   ### 4th-order Runge-Kutta routine ###
   # Get derivatives (k1) at y0
   k1 = get_derivatives(au_mas, y0[:ndof], y0[ndof:], nac, grad, elecE)
   k1 = k1.flatten()
   for i in range(2*ndof):
        y1[i] = y0[i] + 0.5*h*k1[i]

   # Get derivatives (k2) at y1
   k2 = get_derivatives(au_mas, y1[:ndof], y1[ndof:], nac, grad, elecE)
   k2 = k2.flatten()
   # Take an intermediate step to y2
   for i in range(2*ndof):
        y2[i] = y0[i] + 0.5*h*k2[i] # position

   # Get derivatives (k3) at y2
   k3 = get_derivatives(au_mas, y2[:ndof], y2[ndof:], nac, grad, elecE)
   k3 = k3.flatten()
   # Take an intermediate step to y3
   for i in range(2*ndof):
        y3[i] = y0[i] + h*k3[i] # position

   # Get derivatives (k4) at y3
   k4 = get_derivatives(au_mas, y3[:ndof], y3[ndof:], nac, grad, elecE)
   k4 = k4.flatten()

   # Compute the coordinates at t=x+H
   result = np.zeros(2*ndof)
   for i in range(2*ndof):
      result[i] = y0[i] + h*(k1[i] + 2*k2[i] + 2*k3[i] + k4[i])/6.0

   return(result)

def scipy_rk4(elecE, grad, nac, yvar, dt, au_mas):
    def get_deriv(t, y0):
        der = get_derivatives(au_mas, y0[:ndof], y0[ndof:], nac, grad, elecE)
        der = der.flatten()
        return(der)
    result = it.solve_ivp(get_deriv, (0,dt), yvar, method='RK45', max_step=dt, t_eval=[dt], rtol=1e-10, atol=1e-10)
    return(result.y.flatten())

'''
Main driver of RK4 and electronic structure 
'''
def rk4(initq,initp,tStop,H,restart,amu_mat,U, com_ang):
    logger = SimulationLogger(nel, dir=logging_dir)

    if QC_RUNNER == 'terachem':
        from qcRunners.TeraChem import TCRunner, format_output_LSCIVR
        logger.state_labels = [f'S{x}' for x in tcr_state_options['grads']]
    
    qc_timings = {}
    proceed      = True
    input_name   = 'cas'
    au_mas = np.diag(amu_mat) * amu2au # masses of atoms in atomic unit (vector)

    # Format descriptor depending on the number of electronic states
    total_format = '{:>12.4f}{:>12.5f}' # "time" "total"
    for i in range(nel):
            total_format += '{:>12.5f}' # "elec1" "elec2" ...
    total_format += '\n'

    #   very first step does not need a GAMESS guess
    opt['guess'] = ''

    ### Initial-time property calculation ###
    with open(os.path.join(__location__, 'progress.out'), 'a') as f:
        f.write("Initial property evaluation started.\n")
    if restart == 0:
        t       = 0.0
        initial_time = 0.0
        q, p    = np.zeros(ndof), np.zeros(ndof)          # collections of all mapping variables
        q[:nel], p[:nel] = initq[:nel], initp[:nel]
        qN, pN  = initq[nel:], initp[nel:]                # collections of nuclear variables in normal coordinate
        qC, pC  = rotate_norm_to_cart(qN, pN, U, amu_mat) # collections of nuclear variables in Cartesian coordinate
        q[nel:], p[nel:] = qC, pC
        y = np.concatenate((q, p))

        hist_length = 2 #this is the only implemented length
        nac_hist = np.zeros((len(q0),len(q0),nnuc,hist_length)) # history of nonadiabatic coupling vectors for extrapolation in nac sign flip correction

        # Get atom labels
        atoms = get_atom_label()

        # Write initial nuclear geometry in the output file
        record_nuc_geo(restart, t, atoms, qC, com_ang, logger)

        if QC_RUNNER == 'gamess':
            # Update geo_gamess with qC
            update_geo_gamess(atoms, amu_mat, qC)
        
            # Call GAMESS to compute E, dE/dR, and NAC
            run_gms_cas(input_name, opt, atoms, amu_mat, qC, sub_script)
            elecE, grad, nac, flag_grad, flag_nac = read_gms_out(input_name)
            if any([el == 1  for el in flag_grad]) or flag_nac == 1:
                proceed = False
            flag_orb = read_gms_dat(input_name)
            if flag_orb == 1:
                proceed = False
            if not proceed:
                sys.exit("Electronic structure calculation failed at initial time. Exitting.")
        else:
            tc_runner = TCRunner(tcr_host, tcr_port, atoms, tcr_job_options, tcr_server_root, run_options=tcr_state_options, start_new=False)
            job_results, qc_timings = tc_runner.run_TC_new_geom(qC/ang2bohr)
            # import pickle
            # pickle.dump([job_results, qc_timings], open('_tmp.pkl', 'wb'))
            # job_results, qc_timings = pickle.load( open('_tmp.pkl', 'rb'))
            elecE, grad, nac = format_output_LSCIVR(len(q0), job_results)


        # Total initial energy at t=0
        init_energy = get_energy(au_mas, q, p, elecE)
        # with open(os.path.join(__location__, 'energy.out'), 'a') as g:
        #     g.write(total_format.format(t, init_energy, *elecE))

        # Create nac history for sign-flip extrapolation
        for it in range(0,hist_length):
            nac_hist[:,:,:,it] = nac
   
    elif restart == 1:
        opt['guess'] = 'moread'

        q, p, nac_hist, init_energy, initial_time = read_restart(file_loc=restart_file_in, ndof=ndof)
        t = initial_time

        ## Read the restart file
        #q, p = np.zeros(ndof), np.zeros(ndof)
        #F = np.zeros((2,ndof))
        #with open(os.path.join(__location__, 'restart.out'), 'r') as ff:
        #        ff.readline() 
        #        for i in range(ndof):
        #            x = ff.readline().split()
        #            q[i], p[i] = float(x[0]), float(x[1]) # Mapping variables already in Cartesian coordinate
        #        [ff.readline() for i in range(2)]

        #        init_energy = float(ff.readline()) # Total energy
        #        [ff.readline() for i in range(2)]

        #        initial_time = float(ff.readline()) # Total simulation time at the beginning of restart run
        #        t = initial_time   
        #        [ff.readline() for i in range(2)]

        #        nac_hist_shape = tuple(map(int, ff.readline().strip().split()))  
        #        flat_nac_hist = [float(num) for num in ff.readline().strip().split()]  
        #        nac_hist = np.array(flat_nac_hist).reshape(nac_hist_shape)  
        #        print("nac_hist",nac_hist)
                
    
        qC, pC = q[nel:], p[nel:]
        y = np.concatenate((q, p))

        # Get atom labels
        atoms = get_atom_label()

        # write_restart('restart_init.json', [y[:ndof], y[ndof:]], init_energy, t, nel, 'rk4')

        if QC_RUNNER == 'gamess':
            # Call GAMESS to compute E, dE/dR, and NAC
            run_gms_cas(input_name, opt, atoms, amu_mat, qC, sub_script)
            elecE, grad, nac, flag_grad, flag_nac = read_gms_out(input_name)
            if any([el == 1  for el in flag_grad]) or flag_nac == 1:
                proceed = False
            flag_orb = read_gms_dat(input_name)
            if flag_orb == 1:
                proceed = False
            if not proceed:
                sys.exit("Electronic structure calculation failed at initial time. Exitting.")
        else:
            tc_runner = TCRunner(tcr_host, tcr_port, atoms, tcr_job_options, tcr_server_root, run_options=tcr_state_options)
            job_results, qc_timings = tc_runner.run_TC_new_geom(qC/ang2bohr)
            # import json
            # json.dump(tc_runner.cleanup_multiple_jobs(job_results), open('tmp.json', 'w'), indent=4)
            elecE, grad, nac = format_output_LSCIVR(len(q0), job_results)
       
        nac, nac_hist = correct_nac_sign(nac,nac_hist)

    # pops = compute_CF_single(q[0:nel], p[0:nel])
    logger.atoms = atoms
    logger.write(t, init_energy, elecE,  grad, nac, qc_timings, elec_p=p[0:nel], elec_q=q[0:nel], nuc_p=p[nel:])

    opt['guess'] = 'moread'
    X,Y = [],[]
    X.append(t)
    Y.append(y)
    flag_energy = 0
    flag_grad   = 0
    flag_nac    = 0
    flag_orb    = 0
    energy      = [init_energy]
    with open(os.path.join(__location__, 'progress.out'), 'a') as f:
        f.write("Initilization done. Move on to propagation routine.\n")

    ### Runge-Kutta routine ###
    while t < tStop:
        if not proceed:
            sys.exit("Electronic structure calculation failed in Runge-Kutta routine. Exitting.")
        else:
            H  = min(H, tStop-t)
            with open(os.path.join(__location__, 'progress.out'), 'a') as f:
                f.write('\n')
                f.write('Starting 4th-order Runge-Kutta routine.\n')
            #y  = integrate_rk4(elecE,grad,nac,t,y,t+H,amu_mat) 
            y  = scipy_rk4(elecE,grad,nac,y,H,au_mas)
            t += H
            X.append(t)
            Y.append(y)
    
            # ES calculation at new y
            with open(os.path.join(__location__, 'progress.out'), 'a') as f:
                f.write('\n')
                f.write('Runge-Kutta step has been accepted.\n')

            qC = y[nel:ndof]

            if QC_RUNNER == 'gamess':
                update_geo_gamess(atoms, amu_mat, qC)
                run_gms_cas(input_name, opt, atoms, amu_mat, qC, sub_script)
                elecE, grad, nac, flag_grad, flag_nac = read_gms_out(input_name)
                if any([el == 1 for el in flag_grad]) or flag_nac == 1:
                    proceed = False
                flag_orb = read_gms_dat(input_name)
                if flag_orb == 1:
                    proceed = False
            else:
                job_results, qc_timings = tc_runner.run_TC_new_geom(qC/ang2bohr)
                elecE, grad, nac = format_output_LSCIVR(len(q0), job_results)
            #correct nac sign
            nac, nac_hist = correct_nac_sign(nac,nac_hist)

        if proceed:
            # Compute energy
            new_energy = get_energy(au_mas, y[:ndof], y[ndof:], elecE)
            with open(os.path.join(__location__, 'progress.out'), 'a') as f:
                f.write('Energy = {:<12.6f} \n'.format(new_energy))

            # Check energy conservation
            if (init_energy-new_energy)/init_energy > 0.02: # 2% deviation = terrible without doubt
                flag_energy = 1
                proceed = False
                sys.exit("Energy conservation failed during the propagation. Exitting.")

            # Update & store energy
            old_energy  = new_energy
            energy.append(new_energy)

            # Record nuclear geometry in angstrom
            record_nuc_geo(restart, t, atoms, qC, com_ang, logger)

            # Record the electronic state energies
            # with open(os.path.join(__location__, 'energy.out'), 'a') as g:
            #     g.write(total_format.format(t, new_energy, *elecE))

            #   New logging information
            # pops = compute_CF_single(y[0:nel], y[ndof:ndof+nel])
            logger.write(t, total_E=new_energy, elec_E=elecE,  grads=grad, NACs=nac, timings=qc_timings, elec_p=y[0:nel], elec_q=y[ndof:ndof+nel], nuc_p=y[-natom*3:])
            write_restart('restart.json', [Y[-1][:ndof], Y[-1][ndof:]], nac_hist, new_energy, t, nel, 'rk4')

            if t == tStop:
                with open(os.path.join(__location__, 'progress.out'), 'a') as f:
                    f.write('Propagated to the final time step.\n')

    coord = np.zeros((2,ndof,len(Y)))
    for i in range(len(Y)):
        coord[0,:,i] = Y[i][:ndof]
        coord[1,:,i] = Y[i][ndof:]

    ############################
    ### Write a restart file ###
    ############################
    with open(os.path.join(__location__, 'restart.out'), 'w') as gg:
        # Write the coordinates
        gg.write('Coordinates (a.u.) at the last update: \n')
        for i in range(ndof):
            gg.write('{:>16.10f}{:>16.10f} \n'.format(coord[0,i,-1], coord[1,i,-1]))
        gg.write('\n')

    #       # Write the ES variables at the final step
    #       gg.write('Energies (a.u.) at the last update: \n')
    #       form = ''
    #       for i in range(nel):
    #           form += '{:>16.10f}'
    #        form += '\n'
    #       gg.write(form.format(*elecE))
    #       gg.write('\n')
    #
    #       gg.write('Gradients (a.u.) at the last update: \n')
    #       form = ''
    #       for i in range(nnuc):
    #           form += '{:>16.10f}'
    #       form += '\n'
    #       for i in range(nel):
    #          gg.write(form.format(*grad[i]))
    #       gg.write('\n')

        # Record the energy and the total time
        gg.write('Energy at the last time step \n')
        gg.write('{:>16.10f} \n'.format(energy[-1]))
        gg.write('\n')

        # Record the total time
        gg.write('Total time in a.u. \n')
        gg.write('{:>16.10f} \n'.format(t))
        gg.write('\n')

        if len(nac_hist) > 0:
            gg.write('NAC History:\n')
            gg.write(' '.join(map(str, nac_hist.shape)) + '\n')
            gg.write(np.array2string(nac_hist, separator=',').replace('[', '').replace(']', '') + '\n')

    return(np.array(X), coord, initial_time)

def compute_CF_single(q, p):
   ### Compute the estimator of electronic state population ###
   pop = np.zeros(nel)

   common_TCF = 2**(nel+1) * np.exp(-np.dot(q, q) - np.dot(p, p))
   for i in range(nel):
        final_state_TCF = q[i]**2 + p[i]**2 - 0.5
        pop[i] = common_TCF * final_state_TCF

   return pop


'''
Function to compute electronic population correlation function after
trajectory propagation.
X = time array
Y = coordinate array
'''
def compute_CF(X, Y):
   ### Compute the estimator of electronic state population ###
   pop = np.zeros((nel, len(X)))
   total_format = '{:>12.4f}'
   for i in range(nel+1):
       total_format += '{:>16.10f}'
   total_format += '\n'
   corr_file = 'corr.out'

   with open(os.path.join(__location__, corr_file), 'a') as f:
       for t in range(len(X)):
           # The common term for all electronic state projection operators
           common_TCF = 2**(nel+1) * np.exp(-np.dot(Y[0,:nel,t], Y[0,:nel,t])\
                                         -np.dot(Y[1,:nel,t], Y[1,:nel,t]))
           
           # The specific term for each final electronic state projection operator
           for i in range(nel):
               final_state_TCF = Y[0,i,t]**2 + Y[1,i,t]**2 - 0.5
               pop[i,t] += common_TCF * final_state_TCF
   
           if restart == 0:                
              f.write(total_format.format(X[t], sum(pop[:,t]), *pop[:,t]))
           elif restart == 1:
              if t != 0:
                 f.write(total_format.format(X[t], sum(pop[:,t]), *pop[:,t]))

   return()

'''
Check which sign for the nac is expected and correct artificial sign flips
'''
<<<<<<< HEAD
def correct_nac_sign(nac, nac_hist, hist_length=None):
    # Predict d(t) from d(t-1),d(t-2) with a linear extrapolation 
    #   The line through the points (-2,k),(-1,l)
    #   is p(x) = (l-k)*x + 2*l - k
    #   Extrapolation to the next time step yields
    #   p(0) = 2*l - k
    # Do that for all NACs and all vector components
    # One can also do a higher degree polynomial or choose more points, which uses numpy polyfit then.
    # Right now, the degree is hard coded to 1 with 2 history points

    # If there is not history, do not correct artificial sign flips
=======
def correct_nac_sign(nac, nac_hist, hist_length=None, debug=False):

    #   original games restart files do not use nac_hist
>>>>>>> 077559d8
    if len(nac_hist) == 0:
        return nac, []

    if hist_length is None:
        hist_length = nac_hist.shape[3]

    # Allocate array for extrapolated vector
    nac_expol = np.empty_like(nac)

<<<<<<< HEAD
    polynom_degree = 1 # 1 is usually sufficient. 2 is better with TDDFT, but should NOT be used with CASSCF
=======
    if debug: print("gamess nac_dot[0,1]",nac_dot[0,1])

    # Predict d(t)*d(0) with parabolic extrapolation of last 3 time steps
    # The parabola throught the points (-2,k),(-1,l),(0,m)
    # is p(x) = (k/2+m/2-l)x**2 + (k/2-2l+3/2m)x + m
    # Extrapolation to the next time step yields
    # p(1) = k - 3l + 3m
    nac_dot_expol = np.zeros((len(q0),len(q0)))
    nac_dot_expol = 1.0*nac_dot_hist[:,:,0] - 3.0*nac_dot_hist[:,:,1] + 3.0*nac_dot_hist[:,:,2]
    if debug: print("estimated nac_dot[0,1]",nac_dot_expol[0,1])
>>>>>>> 077559d8

    if (polynom_degree == 1):
        # default
        # uses only the last 2 points
        nac_expol = 2.0*nac_hist[:,:,:,-1] - 1.0*nac_hist[:,:,:,-2]
    else:
        # for scientific purposes only
        # uses the whole history
        timesteps = np.arange(hist_length)
        for i in range(0,len(q0)):
            for j in range(0,len(q0)):
                for ix in range(0,nac.shape[2]):
                    coefficients = np.polyfit(timesteps,nac_hist[i,j,ix,:], polynom_degree)
                    nac_expol[i,j,ix] = np.polyval(coefficients,hist_length)


    # check whether the TC/GAMESS vector goes in the same or opposite direction
    # (means an angle with more than 90 degree) as the estimation
    # if the angle is < 90 degree -> np.sign(dot_product)== 1 -> no flip
    # if the angle is > 90 degree -> np.sign(dot_product)==-1 -> flip
    for i in range(0,len(q0)):
        for j in range(0,len(q0)):
<<<<<<< HEAD
            dot_product = np.dot(nac[i,j,:],nac_expol[i,j,:])
            nac[i,j,:] = np.sign(dot_product)*nac[i,j,:]

    # rotate history
    #print("nac_hist vor roll: ")
    #print("nh[:,:,0]")
    #print(nac_hist[:,:,:,0])
    #print("nh[:,:,1]")
    #print(nac_hist[:,:,:,1])
    #print("nh[:,:,2]")
    #print(nac_hist[:,:,:,2])
    nac_hist = np.roll(nac_hist,-1,axis=3)
    #print("nac_hist nach roll: ")
    #print("nh[:,:,0]")
    #print(nac_hist[:,:,:,0])
    #print("nh[:,:,1]")
    #print(nac_hist[:,:,:,1])
    #print("nh[:,:,2]")
    
    #print("nac_dot[0,1] history post roll:",nac_dot_hist[0,1,0],nac_dot_hist[0,1,1],nac_dot_hist[0,1,2])
    
    # update newest entry
    nac_hist[:,:,:,hist_length-1] = nac
   
    #print("nac_dot[0,1] history: post upda",nac_dot_hist[0,1,0],nac_dot_hist[0,1,1],nac_dot_hist[0,1,2])
=======
            #print("i",i)
            #print("j",j)
            #print("np.sign(nac_dot[i,j])",np.sign(nac_dot[i,j]))
            #print("np.sign(nac_dot_expol[i,j])",np.sign(nac_dot_expol[i,j]))
            if(np.sign(nac_dot[i,j])!=np.sign(nac_dot_expol[i,j])):
                nac[i,j,:] = -1.0*nac[i,j,:]
                if(i==0 and j==1):
                    if debug: print("0,1 signflip removed")

    # rotate history
    if debug:
        print("nac_hist vor roll: ")
        print("nh[:,:,0]")
        print(nac_hist[:,:,:,0])
        print("nh[:,:,1]")
        print(nac_hist[:,:,:,1])
        print("nh[:,:,2]")
        print(nac_hist[:,:,:,2])
        nac_hist = np.roll(nac_hist,-1,axis=3)
        print("nac_hist nach roll: ")
        print("nh[:,:,0]")
        print(nac_hist[:,:,:,0])
        print("nh[:,:,1]")
        print(nac_hist[:,:,:,1])
        print("nh[:,:,2]")
        
        print("nac_dot[0,1] history post roll:",nac_dot_hist[0,1,0],nac_dot_hist[0,1,1],nac_dot_hist[0,1,2])
        
    # update newest entry
    nac_hist[:,:,:,hist_length-1] = nac
   
    if debug: print("nac_dot[0,1] history: post upda",nac_dot_hist[0,1,0],nac_dot_hist[0,1,1],nac_dot_hist[0,1,2])
>>>>>>> 077559d8
    # test some git utilities

    return (nac,nac_hist)







'''End of file'''<|MERGE_RESOLUTION|>--- conflicted
+++ resolved
@@ -1822,8 +1822,7 @@
 '''
 Check which sign for the nac is expected and correct artificial sign flips
 '''
-<<<<<<< HEAD
-def correct_nac_sign(nac, nac_hist, hist_length=None):
+def correct_nac_sign(nac, nac_hist, hist_length=None, debug=False):
     # Predict d(t) from d(t-1),d(t-2) with a linear extrapolation 
     #   The line through the points (-2,k),(-1,l)
     #   is p(x) = (l-k)*x + 2*l - k
@@ -1834,11 +1833,6 @@
     # Right now, the degree is hard coded to 1 with 2 history points
 
     # If there is not history, do not correct artificial sign flips
-=======
-def correct_nac_sign(nac, nac_hist, hist_length=None, debug=False):
-
-    #   original games restart files do not use nac_hist
->>>>>>> 077559d8
     if len(nac_hist) == 0:
         return nac, []
 
@@ -1848,20 +1842,7 @@
     # Allocate array for extrapolated vector
     nac_expol = np.empty_like(nac)
 
-<<<<<<< HEAD
     polynom_degree = 1 # 1 is usually sufficient. 2 is better with TDDFT, but should NOT be used with CASSCF
-=======
-    if debug: print("gamess nac_dot[0,1]",nac_dot[0,1])
-
-    # Predict d(t)*d(0) with parabolic extrapolation of last 3 time steps
-    # The parabola throught the points (-2,k),(-1,l),(0,m)
-    # is p(x) = (k/2+m/2-l)x**2 + (k/2-2l+3/2m)x + m
-    # Extrapolation to the next time step yields
-    # p(1) = k - 3l + 3m
-    nac_dot_expol = np.zeros((len(q0),len(q0)))
-    nac_dot_expol = 1.0*nac_dot_hist[:,:,0] - 3.0*nac_dot_hist[:,:,1] + 3.0*nac_dot_hist[:,:,2]
-    if debug: print("estimated nac_dot[0,1]",nac_dot_expol[0,1])
->>>>>>> 077559d8
 
     if (polynom_degree == 1):
         # default
@@ -1877,50 +1858,17 @@
                     coefficients = np.polyfit(timesteps,nac_hist[i,j,ix,:], polynom_degree)
                     nac_expol[i,j,ix] = np.polyval(coefficients,hist_length)
 
-
     # check whether the TC/GAMESS vector goes in the same or opposite direction
     # (means an angle with more than 90 degree) as the estimation
     # if the angle is < 90 degree -> np.sign(dot_product)== 1 -> no flip
     # if the angle is > 90 degree -> np.sign(dot_product)==-1 -> flip
     for i in range(0,len(q0)):
         for j in range(0,len(q0)):
-<<<<<<< HEAD
-            dot_product = np.dot(nac[i,j,:],nac_expol[i,j,:])
-            nac[i,j,:] = np.sign(dot_product)*nac[i,j,:]
-
-    # rotate history
-    #print("nac_hist vor roll: ")
-    #print("nh[:,:,0]")
-    #print(nac_hist[:,:,:,0])
-    #print("nh[:,:,1]")
-    #print(nac_hist[:,:,:,1])
-    #print("nh[:,:,2]")
-    #print(nac_hist[:,:,:,2])
-    nac_hist = np.roll(nac_hist,-1,axis=3)
-    #print("nac_hist nach roll: ")
-    #print("nh[:,:,0]")
-    #print(nac_hist[:,:,:,0])
-    #print("nh[:,:,1]")
-    #print(nac_hist[:,:,:,1])
-    #print("nh[:,:,2]")
-    
-    #print("nac_dot[0,1] history post roll:",nac_dot_hist[0,1,0],nac_dot_hist[0,1,1],nac_dot_hist[0,1,2])
-    
-    # update newest entry
-    nac_hist[:,:,:,hist_length-1] = nac
-   
-    #print("nac_dot[0,1] history: post upda",nac_dot_hist[0,1,0],nac_dot_hist[0,1,1],nac_dot_hist[0,1,2])
-=======
-            #print("i",i)
-            #print("j",j)
-            #print("np.sign(nac_dot[i,j])",np.sign(nac_dot[i,j]))
-            #print("np.sign(nac_dot_expol[i,j])",np.sign(nac_dot_expol[i,j]))
             if(np.sign(nac_dot[i,j])!=np.sign(nac_dot_expol[i,j])):
                 nac[i,j,:] = -1.0*nac[i,j,:]
                 if(i==0 and j==1):
                     if debug: print("0,1 signflip removed")
 
-    # rotate history
     if debug:
         print("nac_hist vor roll: ")
         print("nh[:,:,0]")
@@ -1929,22 +1877,22 @@
         print(nac_hist[:,:,:,1])
         print("nh[:,:,2]")
         print(nac_hist[:,:,:,2])
-        nac_hist = np.roll(nac_hist,-1,axis=3)
+
+    nac_hist = np.roll(nac_hist,-1,axis=3)
+
+    if debug:
         print("nac_hist nach roll: ")
         print("nh[:,:,0]")
         print(nac_hist[:,:,:,0])
         print("nh[:,:,1]")
         print(nac_hist[:,:,:,1])
         print("nh[:,:,2]")
-        
         print("nac_dot[0,1] history post roll:",nac_dot_hist[0,1,0],nac_dot_hist[0,1,1],nac_dot_hist[0,1,2])
         
     # update newest entry
     nac_hist[:,:,:,hist_length-1] = nac
    
     if debug: print("nac_dot[0,1] history: post upda",nac_dot_hist[0,1,0],nac_dot_hist[0,1,1],nac_dot_hist[0,1,2])
->>>>>>> 077559d8
-    # test some git utilities
 
     return (nac,nac_hist)
 
