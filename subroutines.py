--- conflicted
+++ resolved
@@ -1560,11 +1560,7 @@
             if not proceed:
                 sys.exit("Electronic structure calculation failed at initial time. Exitting.")
         else:
-<<<<<<< HEAD
-            tc_runner = TCRunner(tcr_host, tcr_port, atoms, tcr_job_options, run_options=tcr_state_options, start_new=False)
-=======
             tc_runner = TCRunner(tcr_host, tcr_port, atoms, tcr_job_options, tcr_server_root, run_options=tcr_state_options, start_new=False)
->>>>>>> c79f4e84
             job_results = tc_runner.run_TC_new_geom(qC/ang2bohr)
             elecE, grad, nac = format_output_LSCIVR(len(q0), job_results)
             # exit()
